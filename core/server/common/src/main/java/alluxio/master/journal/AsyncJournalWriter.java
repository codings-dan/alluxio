/*
 * The Alluxio Open Foundation licenses this work under the Apache License, version 2.0
 * (the "License"). You may not use this work except in compliance with the License, which is
 * available at www.apache.org/licenses/LICENSE-2.0
 *
 * This software is distributed on an "AS IS" basis, WITHOUT WARRANTIES OR CONDITIONS OF ANY KIND,
 * either express or implied, as more fully set forth in the License.
 *
 * See the NOTICE file distributed with this work for information regarding copyright ownership.
 */

package alluxio.master.journal;

import alluxio.Constants;
import alluxio.annotation.SuppressFBWarnings;
import alluxio.collections.ConcurrentHashSet;
import alluxio.collections.Pair;
import alluxio.concurrent.ForkJoinPoolHelper;
import alluxio.concurrent.jsr.ForkJoinPool;
import alluxio.conf.PropertyKey;
import alluxio.conf.ServerConfiguration;
import alluxio.conf.TxPropertyKey;
import alluxio.exception.JournalClosedException;
import alluxio.exception.status.AlluxioStatusException;
import alluxio.master.journal.sink.JournalSink;
import alluxio.metrics.MetricKey;
import alluxio.metrics.MetricsSystem;
import alluxio.proto.journal.Journal.JournalEntry;
import alluxio.util.logging.SamplingLogger;

import com.codahale.metrics.Counter;
import com.codahale.metrics.Timer;
import com.google.common.annotations.VisibleForTesting;
import com.google.common.base.Preconditions;
import com.google.common.util.concurrent.SettableFuture;
import io.grpc.Status;
import org.slf4j.Logger;
import org.slf4j.LoggerFactory;

import java.io.IOException;
import java.util.Iterator;
import java.util.Set;
import java.util.concurrent.ConcurrentLinkedQueue;
import java.util.concurrent.ExecutionException;
import java.util.concurrent.Semaphore;
import java.util.concurrent.TimeUnit;
import java.util.concurrent.atomic.AtomicLong;
import java.util.function.Supplier;
import javax.annotation.concurrent.ThreadSafe;

/**
 * This enables async journal writing, as well as some batched journal flushing.
 */
@ThreadSafe
@SuppressFBWarnings("RV_RETURN_VALUE_IGNORED")
public final class AsyncJournalWriter {
  private static final Logger SAMPLING_LOG =
      new SamplingLogger(LoggerFactory.getLogger(AsyncJournalWriter.class),
          30L * Constants.SECOND_MS);

  /**
   * Used to manage and keep track of pending callers of ::flush.
   */
  private class FlushTicket implements ForkJoinPool.ManagedBlocker {
    private final long mTargetCounter;
    private SettableFuture<Void> mIsCompleted;
    private Throwable mError;

    public FlushTicket(long targetCounter) {
      mTargetCounter = targetCounter;
      mIsCompleted = SettableFuture.create();
      mError = null;
    }

    public long getTargetCounter() {
      return mTargetCounter;
    }

    public void setCompleted() {
      mIsCompleted.set(null);
    }

    public void setError(Throwable exc) {
      mIsCompleted.setException(exc);
      mError = exc;
    }

    /**
     * Waits until the ticket has been processed.
     *
     * PS: Blocking on this method goes through FokrJoinPool's managed blocking
     * in order to compensate the pool with more workers while it is blocked.
     *
     * @throws Throwable
     */
    public void waitCompleted() throws Throwable {
      ForkJoinPoolHelper.safeManagedBlock(this);
      if (mError != null) {
        throw mError;
      }
    }

    @Override
    public boolean block() throws InterruptedException {
      try {
        mIsCompleted.get();
      } catch (ExecutionException exc) {
        mError = exc.getCause();
      }
      return true;
    }

    @Override
    public boolean isReleasable() {
      return mIsCompleted.isDone() || mIsCompleted.isCancelled();
    }
  }

  private final JournalWriter mJournalWriter;
  private final ConcurrentLinkedQueue<Pair<JournalEntry, Long>> mQueue;
  /** Represents the count of entries added to the journal queue. */
  private final AtomicLong mCounter;
  /** Represents the count of entries flushed to the journal writer. */
  private final AtomicLong mFlushCounter;
  /**
   * Represents the count of entries written to the journal writer.
   * This counter is only accessed by the dedicated journal thread.
   * Invariant: {@code mWriteCounter >= mFlushCounter}
   */
  private Long mWriteCounter;
  /** Maximum number of nanoseconds for a batch flush. */
  private final long mFlushBatchTimeNs;

  /**
   * Set of flush tickets submitted by ::flush() method.
   */
  private final Set<FlushTicket> mTicketSet = new ConcurrentHashSet<>();

  /**
   * If this is UFS journal, we have one AsyncJournalWriter threads per journal.
   * We use this suffix to distinguish different threads.
   * If this is RAFT embedded journal, there is only one AsyncJournalWriter thread.
   */
  private String mJournalName = "Raft";

  /**
   * Dedicated thread for writing and flushing entries in journal queue.
   * It goes over the {@code mTicketList} after every flush session and releases waiters.
   */
  private Thread mFlushThread = new Thread(this::doFlush,
      "AsyncJournalWriterThread-" + mJournalName);

  private Thread mNotifyThread = new Thread(this::doNotify,
      "AsyncJournalNotifyThread-" + mJournalName);

  /**
   * Used to give permits to flush thread to start processing immediately.
   */
  private final Semaphore mFlushSemaphore = new Semaphore(0, true);
  /**
   * Used to give permits to notify thread to start processing immediately.
   */
  private final Semaphore mNotifySemaphore = new Semaphore(0, true);

  /**
   * Control flag that is used to instruct flush thread to exit.
   */
  private volatile boolean mStopFlushing = false;
  private volatile boolean mStopNotifying = false;
  private final boolean mAsyncNotify;

  /** A supplier of journal sinks for this journal writer. */
  private final Supplier<Set<JournalSink>> mJournalSinks;

  /**
   * Creates a {@link AsyncJournalWriter}.
   *
   * @param journalWriter a journal writer to write to
   * @param journalSinks a supplier for journal sinks
   */
  public AsyncJournalWriter(JournalWriter journalWriter, Supplier<Set<JournalSink>> journalSinks) {
    mJournalWriter = Preconditions.checkNotNull(journalWriter, "journalWriter");
    mQueue = new ConcurrentLinkedQueue<>();
    mCounter = new AtomicLong(0);
    mFlushCounter = new AtomicLong(0);
    mWriteCounter = 0L;
    mFlushBatchTimeNs = TimeUnit.NANOSECONDS.convert(
        ServerConfiguration.getMs(PropertyKey.MASTER_JOURNAL_FLUSH_BATCH_TIME_MS),
        TimeUnit.MILLISECONDS);
    mAsyncNotify = ServerConfiguration.getBoolean(TxPropertyKey.MASTER_JOURNAL_ASYNC_NOTIFY);
    mJournalSinks = journalSinks;
    mFlushThread.start();
    mNotifyThread.start();
  }

  /**
   * Creates a {@link AsyncJournalWriter}.
   *
   * @param journalWriter a journal writer to write to
   * @param journalSinks a supplier for journal sinks
   * @param journalName the journal source name
   */
  public AsyncJournalWriter(JournalWriter journalWriter, Supplier<Set<JournalSink>> journalSinks,
      String journalName) {
    this(journalWriter, journalSinks);
    mJournalName = journalName;
  }

  public static Pair<JournalEntry, Long> createEntryWarp(JournalEntry entry) {
    Preconditions.checkState(entry.getAllFields().size() <= 2,
        "Raft journal entries should never set multiple fields, but found %s", entry);
    return new Pair<JournalEntry, Long>(entry, (long) entry.getSerializedSize());
  }

  /**
   * Appends a {@link JournalEntry} for writing to the journal.
   *
   * @param entry the {@link JournalEntry} to append
   * @return a counter for the entry, for flushing
   */
  public long appendEntry(JournalEntry entry) {
    // TODO(gpang): handle bounding the queue if it becomes too large.

    /**
     * Protocol for appending entries
     *
     * This protocol is lock free, to reduce the overhead in critical sections. It uses
     * {@link AtomicLong} and {@link ConcurrentLinkedQueue} which are both lock-free.
     *
     * The invariant that must be satisfied is that the 'counter' that is returned must be
     * greater than or equal to the actual counter of the entry in the queue.
     *
     * In order to guarantee the invariant, the {@link #mCounter} is incremented before adding the
     * entry to the {@link #mQueue}. AFTER the counter is incremented, whenever the counter is
     * read, it is guaranteed to be greater than or equal to the counter for the queue entries.
     *
     * Therefore, the {@link #mCounter} must be read AFTER the entry is added to the queue. The
     * resulting read of the counter AFTER the entry is added is guaranteed to be greater than or
     * equal to the counter for the entries in the queue.
     */
    mCounter.incrementAndGet();
    mQueue.offer(createEntryWarp(entry));
    return mCounter.get();
  }

  /**
   * Closes the async writer.
   * PS: It's not guaranteed for pending entries to be flushed.
   *     Use ::flush() for guaranteeing the entries have been flushed.
   */
  public void close() {
    stop();
  }

  @VisibleForTesting
  protected void stop() {
    // Set termination flag.
    mStopFlushing = true;
    //  Stop Notify In Writing Remaining Requests
    // Give a permit for flush thread to run, in case it was blocked on permit.
    mFlushSemaphore.release();
    mNotifySemaphore.release();

    try {
      mFlushThread.join();
      mNotifyThread.join();
    } catch (InterruptedException ie) {
      Thread.currentThread().interrupt();
      return;
    } finally {
      mFlushThread = null;
      mNotifyThread = null;
      // Try to reacquire the permit.
      mFlushSemaphore.tryAcquire();
    }
  }

  @VisibleForTesting
  protected void start() {
    if (mFlushThread != null || mNotifyThread != null) {
      close();
    }
    // Create a new thread.
<<<<<<< HEAD
    mFlushThread = new Thread(this::doFlush);
    mNotifyThread = new Thread(this::doNotify);
=======
    mFlushThread = new Thread(this::doFlush, "AsyncJournalWriterThread-" + mJournalName);
>>>>>>> 4fba0a14
    // Reset termination flag before starting the new thread.
    mStopFlushing = false;
    mStopNotifying = false;
    mFlushThread.start();
    mNotifyThread.start();
  }

  /**
   * A dedicated thread that goes over outstanding queue items and writes/flushes them. Other
   * threads can track progress by submitting tickets via ::flush() call.
   */
  private void doFlush() {
    // Runs the loop until ::stop() is called.
    while (!mStopFlushing) {

      /**
       * Stand still unless;
       * - queue has items
       * - permit is given by:
       *   - clients
       *   -::stop()
       */
      while (mQueue.isEmpty() && !mStopFlushing) {
        try {
          // Wait for permit up to batch timeout.
          // PS: We don't wait for permit indefinitely in order to process
          // queued entries proactively.
          if (mFlushSemaphore.tryAcquire(mFlushBatchTimeNs, TimeUnit.NANOSECONDS)) {
            break;
          }
        } catch (InterruptedException ie) {
          break;
        }
      }

      try {
        long startTime = System.nanoTime();

        // Write pending entries to journal.
        while (!mQueue.isEmpty()) {
          // Get, but do not remove, the head entry.
          Pair<JournalEntry, Long> entryPair = mQueue.peek();
          if (entryPair == null) {
            // No more entries in the queue. Break write session.
            break;
          }
          mJournalWriter.write(entryPair);
          JournalUtils.sinkAppend(mJournalSinks, entryPair.getFirst());
          // Remove the head entry, after the entry was successfully written.
          mQueue.poll();
          mWriteCounter++;

          if (((System.nanoTime() - startTime) >= mFlushBatchTimeNs) && !mStopFlushing) {
            // This thread has been writing to the journal for enough time. Break out of the
            // infinite while-loop.
            break;
          }
        }

        // Either written new entries or previous flush had been failed.
        if (mFlushCounter.get() < mWriteCounter) {
          try (Timer.Context ctx = MetricsSystem
              .timer(MetricKey.MASTER_JOURNAL_FLUSH_TIMER.getName()).time()) {
            mJournalWriter.flush();
          }
          JournalUtils.sinkFlush(mJournalSinks);
          mFlushCounter.set(mWriteCounter);
        }

        if (mAsyncNotify) {
          mNotifySemaphore.release();
        } else {
          // Notify tickets that have been served to wake up.
          Iterator<FlushTicket> ticketIterator = mTicketSet.iterator();
          while (ticketIterator.hasNext()) {
            FlushTicket ticket = ticketIterator.next();
            if (ticket.getTargetCounter() <= mFlushCounter.get()) {
              ticket.setCompleted();
              ticketIterator.remove();
            }
          }
        }
      } catch (IOException | JournalClosedException exc) {
        // Add the error logging here since the actual flush error may be overwritten
        // by the future meaningless ratis.protocol.AlreadyClosedException
        SAMPLING_LOG.warn("Failed to flush journal entry: " + exc.getMessage(), exc);
        Metrics.JOURNAL_FLUSH_FAILURE.inc();
        // Release only tickets that have been flushed. Fail the rest.
        Iterator<FlushTicket> ticketIterator = mTicketSet.iterator();
        if (mAsyncNotify) {
          while (ticketIterator.hasNext()) {
            FlushTicket ticket = ticketIterator.next();
            if (ticket.getTargetCounter() > mFlushCounter.get()) {
              ticketIterator.remove();
              ticket.setError(exc);
            }
          }
        } else {
          while (ticketIterator.hasNext()) {
            FlushTicket ticket = ticketIterator.next();
            ticketIterator.remove();
            if (ticket.getTargetCounter() <= mFlushCounter.get()) {
              ticket.setCompleted();
            } else {
              ticket.setError(exc);
            }
          }
        }
      }
    }
    // Ensure that the doNotify thread can get the latest mFlushCounter value,
    // to ensure that all flushed requests can be setComplete();
    mStopNotifying = true;
    mNotifySemaphore.release();
  }

  private void notifyCompleted() {
    Iterator<FlushTicket> ticketIterator = mTicketSet.iterator();
    while (ticketIterator.hasNext()) {
      FlushTicket ticket = ticketIterator.next();
      if (ticket.getTargetCounter() <= mFlushCounter.get()) {
        ticket.setCompleted();
        ticketIterator.remove();
      }
    }
  }

  private void doNotify() {
    if (mAsyncNotify) {
      // Notify tickets that have been served to wake up.
      while (!mStopNotifying) {
        try {
          mNotifySemaphore.acquire();
        } catch (InterruptedException ie) {
          continue;
        }
        notifyCompleted();
      }
      while (mNotifySemaphore.tryAcquire()) {
        notifyCompleted();
      }
    }
  }

  /**
   * Submits a ticket to flush thread and waits until ticket is served.
   *
   * If the specified counter is already flushed, this is essentially a no-op.
   *
   * @param targetCounter the counter to flush
   */
  public void flush(final long targetCounter) throws IOException, JournalClosedException {
    // Return if flushed.
    if (targetCounter <= mFlushCounter.get()) {
      return;
    }

    // Submit the ticket for flush thread to process.
    FlushTicket ticket = new FlushTicket(targetCounter);
    mTicketSet.add(ticket);

    try {
      // Give a permit for flush thread to run.
      mFlushSemaphore.release();

      // Wait on the ticket until completed.
      ticket.waitCompleted();
    } catch (InterruptedException ie) {
      // Interpret interruption as cancellation.
      throw new AlluxioStatusException(Status.CANCELLED.withCause(ie));
    } catch (Throwable e) {
      // Filter, journal specific exception codes.
      if (e instanceof IOException) {
        throw (IOException) e;
      }
      if (e instanceof JournalClosedException) {
        throw (JournalClosedException) e;
      }
      // Not expected. throw internal error.
      throw new AlluxioStatusException(Status.INTERNAL.withCause(e));
    } finally {
      /*
       * Client can only try to reacquire the permit it has given
       * because the permit may or may not have been used by the flush thread.
       */
      mFlushSemaphore.tryAcquire();
    }
  }

  /**
   * Class that contains metrics about AsyncJournalWriter.
   */
  @ThreadSafe
  private static final class Metrics {
    // Note that only counter/guage can be added here.
    // Both meter and timer need to be used inline
    // because new meter and timer will be created after {@link MetricsSystem.resetAllMetrics()}
    private static final Counter JOURNAL_FLUSH_FAILURE =
        MetricsSystem.counter(MetricKey.MASTER_JOURNAL_FLUSH_FAILURE.getName());

    private Metrics() {} // prevent instantiation
  }
}<|MERGE_RESOLUTION|>--- conflicted
+++ resolved
@@ -281,12 +281,8 @@
       close();
     }
     // Create a new thread.
-<<<<<<< HEAD
-    mFlushThread = new Thread(this::doFlush);
-    mNotifyThread = new Thread(this::doNotify);
-=======
     mFlushThread = new Thread(this::doFlush, "AsyncJournalWriterThread-" + mJournalName);
->>>>>>> 4fba0a14
+    mNotifyThread = new Thread(this::doNotify, "AsyncJournalNotifyThread-" + mJournalName));
     // Reset termination flag before starting the new thread.
     mStopFlushing = false;
     mStopNotifying = false;

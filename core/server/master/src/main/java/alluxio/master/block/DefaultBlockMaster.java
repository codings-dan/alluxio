--- conflicted
+++ resolved
@@ -313,16 +313,8 @@
 
     MetricsSystem.registerGaugeIfAbsent(MetricKey.MASTER_LOST_BLOCK_COUNT.getName(),
         this::getLostBlocksCount);
-<<<<<<< HEAD
-    if (ServerConfiguration.global().getBoolean(
-        TxPropertyKey.MASTER_COUNT_TO_REMOVE_BLOCKS_ENABLE)) {
-      MetricsSystem.registerGaugeIfAbsent(TxMetricKey.MASTER_TO_REMOVE_BLOCK_COUNT.getName(),
-          this::getToRemoveBlockCount);
-    }
-=======
     MetricsSystem.registerCachedGaugeIfAbsent(MetricKey.MASTER_TO_REMOVE_BLOCK_COUNT.getName(),
         this::getToRemoveBlockCount, 30, TimeUnit.SECONDS);
->>>>>>> 4fba0a14
   }
 
   /**
@@ -1408,10 +1400,6 @@
     return mLostBlocks.size();
   }
 
-<<<<<<< HEAD
-  private int getToRemoveBlockCount() {
-    return mWorkers.stream().map(MasterWorkerInfo::getToRemoveBlockCount).reduce(0, Integer::sum);
-=======
   private long getToRemoveBlockCount() {
     long ret = 0;
     for (MasterWorkerInfo worker : mWorkers) {
@@ -1421,7 +1409,6 @@
       }
     }
     return ret;
->>>>>>> 4fba0a14
   }
 
   /**

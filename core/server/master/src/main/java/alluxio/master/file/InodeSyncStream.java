--- conflicted
+++ resolved
@@ -458,7 +458,6 @@
     return success ? SyncStatus.OK : SyncStatus.FAILED;
   }
 
-<<<<<<< HEAD
   private SyncResult processSyncPaths(Queue<AlluxioURI> paths) {
     int success = 0;
     int fail = 0;
@@ -492,7 +491,9 @@
 
     public int getFailCount() {
       return mFailCount;
-=======
+    }
+  }
+
   private void updateMetrics(boolean success, Instant startTime,
       int successPathCount, int failedPathCount) {
     Instant endTime = Instant.now();
@@ -509,7 +510,6 @@
       LOG.debug("synced {} paths ({} success, {} failed) in {} ms on {}",
           successPathCount + failedPathCount, successPathCount, failedPathCount,
           elapsedTime.toMillis(), mRootScheme);
->>>>>>> 4fba0a14
     }
   }
 

/*
 * The Alluxio Open Foundation licenses this work under the Apache License, version 2.0
 * (the "License"). You may not use this work except in compliance with the License, which is
 * available at www.apache.org/licenses/LICENSE-2.0
 *
 * This software is distributed on an "AS IS" basis, WITHOUT WARRANTIES OR CONDITIONS OF ANY KIND,
 * either express or implied, as more fully set forth in the License.
 *
 * See the NOTICE file distributed with this work for information regarding copyright ownership.
 */

package alluxio.master;

import static alluxio.util.network.NetworkAddressUtils.ServiceType;

import alluxio.AlluxioURI;
import alluxio.conf.TxPropertyKey;
import alluxio.executor.ExecutorServiceBuilder;
import alluxio.RuntimeConstants;
import alluxio.conf.PropertyKey;
import alluxio.conf.ServerConfiguration;
import alluxio.grpc.GrpcServer;
import alluxio.grpc.GrpcServerAddress;
import alluxio.grpc.GrpcServerBuilder;
import alluxio.grpc.GrpcService;
import alluxio.grpc.JournalDomain;
import alluxio.master.journal.DefaultJournalMaster;
import alluxio.master.journal.JournalMasterClientServiceHandler;
import alluxio.master.journal.JournalSystem;
import alluxio.master.journal.JournalUtils;
import alluxio.master.journal.raft.RaftJournalSystem;
import alluxio.metrics.MetricKey;
import alluxio.metrics.MetricsSystem;
import alluxio.resource.CloseableResource;
import alluxio.security.user.ServerUserState;
import alluxio.underfs.MasterUfsManager;
import alluxio.underfs.UnderFileSystem;
import alluxio.underfs.UnderFileSystemConfiguration;
import alluxio.util.CommonUtils;
import alluxio.util.CommonUtils.ProcessType;
import alluxio.util.JvmPauseMonitor;
import alluxio.util.URIUtils;
import alluxio.util.WaitForOptions;
import alluxio.util.network.NetworkAddressUtils;
import alluxio.web.MasterWebServer;

import com.google.common.annotations.VisibleForTesting;
import com.google.common.base.Preconditions;
import org.slf4j.Logger;
import org.slf4j.LoggerFactory;

import java.io.IOException;
import java.io.InputStream;
import java.net.InetSocketAddress;
import java.net.URI;
import java.util.concurrent.TimeUnit;
import java.util.concurrent.TimeoutException;
import javax.annotation.Nullable;
import javax.annotation.concurrent.NotThreadSafe;
import javax.annotation.concurrent.ThreadSafe;

/**
 * An Alluxio Master which runs a web and rpc server to handle FileSystem operations.
 */
@NotThreadSafe
public class AlluxioMasterProcess extends MasterProcess {
  private static final Logger LOG = LoggerFactory.getLogger(AlluxioMasterProcess.class);

  /** The master registry. */
  private final MasterRegistry mRegistry;

  /** The JVMMonitor Progress. */
  private JvmPauseMonitor mJvmPauseMonitor;

  /** The connect address for the rpc server. */
  final InetSocketAddress mRpcConnectAddress;

  /** The manager of safe mode state. */
  protected final SafeModeManager mSafeModeManager;

  /** Master context. */
  protected final MasterContext mContext;

  /** The manager for creating and restoring backups. */
  private final BackupManager mBackupManager;

  /** The manager of all ufs. */
  private final MasterUfsManager mUfsManager;

  private AlluxioExecutorService mRPCExecutor = null;

  /**
   * Creates a new {@link AlluxioMasterProcess}.
   */
  AlluxioMasterProcess(JournalSystem journalSystem) {
    super(journalSystem, ServiceType.MASTER_RPC, ServiceType.MASTER_WEB);
    mRpcConnectAddress = NetworkAddressUtils.getConnectAddress(ServiceType.MASTER_RPC,
        ServerConfiguration.global());
    try {
      if (!mJournalSystem.isFormatted()) {
        throw new RuntimeException(
            String.format("Journal %s has not been formatted!", mJournalSystem));
      }
      // Create masters.
      mRegistry = new MasterRegistry();
      mSafeModeManager = new DefaultSafeModeManager();
      mBackupManager = new BackupManager(mRegistry);
<<<<<<< HEAD
      String baseDir = ServerConfiguration.get(PropertyKey.MASTER_METASTORE_DIR);
      String blockStoreBaseDir =
          ServerConfiguration.get(TxPropertyKey.MASTER_METASTORE_BLOCK_STORE_DIR);
=======
      String baseDir = ServerConfiguration.getString(PropertyKey.MASTER_METASTORE_DIR);
>>>>>>> 4fba0a14
      mUfsManager = new MasterUfsManager();
      mContext = CoreMasterContext.newBuilder()
          .setJournalSystem(mJournalSystem)
          .setSafeModeManager(mSafeModeManager)
          .setBackupManager(mBackupManager)
          .setBlockStoreFactory(MasterUtils.getBlockStoreFactory(blockStoreBaseDir))
          .setInodeStoreFactory(MasterUtils.getInodeStoreFactory(baseDir))
          .setStartTimeMs(mStartTimeMs)
          .setPort(NetworkAddressUtils
              .getPort(ServiceType.MASTER_RPC, ServerConfiguration.global()))
          .setUfsManager(mUfsManager)
          .build();
      MasterUtils.createMasters(mRegistry, mContext);
    } catch (Exception e) {
      throw new RuntimeException(e);
    }
  }

  @Override
  public <T extends Master> T getMaster(Class<T> clazz) {
    return mRegistry.get(clazz);
  }

  /**
   * @return true if Alluxio is running in safe mode, false otherwise
   */
  public boolean isInSafeMode() {
    return mSafeModeManager.isInSafeMode();
  }

  @Override
  @Nullable
  public InetSocketAddress getWebAddress() {
    if (mWebServer != null) {
      return new InetSocketAddress(mWebServer.getBindHost(), mWebServer.getLocalPort());
    }
    return null;
  }

  @Override
  public InetSocketAddress getRpcAddress() {
    return mRpcConnectAddress;
  }

  @Override
  public void start() throws Exception {
    LOG.info("Starting...");
    mJournalSystem.start();
    mJournalSystem.gainPrimacy();
    startMasters(true);
    startServing();
  }

  @Override
  public void stop() throws Exception {
    LOG.info("Stopping...");
    stopRejectingServers();
    stopServing();
    mJournalSystem.stop();
    closeMasters();
    LOG.info("Stopped.");
  }

  private void initFromBackup(AlluxioURI backup) throws IOException {
    CloseableResource<UnderFileSystem> ufsResource;
    if (URIUtils.isLocalFilesystem(backup.toString())) {
      UnderFileSystem ufs = UnderFileSystem.Factory.create("/",
          UnderFileSystemConfiguration.defaults(ServerConfiguration.global()));
      ufsResource = new CloseableResource<UnderFileSystem>(ufs) {
        @Override
        public void closeResource() { }
      };
    } else {
      ufsResource = mUfsManager.getRoot().acquireUfsResource();
    }
    try (CloseableResource<UnderFileSystem> closeUfs = ufsResource;
         InputStream ufsIn = closeUfs.get().open(backup.getPath())) {
      LOG.info("Initializing metadata from backup {}", backup);
      mBackupManager.initFromBackup(ufsIn);
    }
  }

  /**
   * Starts all masters, including block master, FileSystem master, and additional masters.
   *
   * @param isLeader if the Master is leader
   */
  protected void startMasters(boolean isLeader) throws IOException {
    LOG.info("Starting all masters as: {}.", (isLeader) ? "leader" : "follower");
    if (isLeader) {
      if (ServerConfiguration.isSet(PropertyKey.MASTER_JOURNAL_INIT_FROM_BACKUP)) {
        AlluxioURI backup =
            new AlluxioURI(ServerConfiguration.getString(
                PropertyKey.MASTER_JOURNAL_INIT_FROM_BACKUP));
        if (mJournalSystem.isEmpty()) {
          initFromBackup(backup);
        } else {
          LOG.info("The journal system is not freshly formatted, skipping restoring backup from "
              + backup);
        }
      }
      mSafeModeManager.notifyPrimaryMasterStarted();
    } else {
      startRejectingServers();
    }
    mRegistry.start(isLeader);
    // Signal state-lock-manager that masters are ready.
    mContext.getStateLockManager().mastersStartedCallback();
    LOG.info("All masters started.");
  }

  /**
   * Stops all masters, including block master, fileSystem master and additional masters.
   */
  protected void stopMasters() {
    try {
      LOG.info("Stopping all masters.");
      mRegistry.stop();
      LOG.info("All masters stopped.");
    } catch (IOException e) {
      throw new RuntimeException(e);
    }
  }

  /**
   * Closes all masters, including block master, fileSystem master and additional masters.
   */
  protected void closeMasters() {
    try {
      LOG.info("Closing all masters.");
      mRegistry.close();
      LOG.info("Closed all masters.");
    } catch (IOException e) {
      throw new RuntimeException(e);
    }
  }

  /**
   * Starts serving web ui server, resetting master web port, adding the metrics servlet to the web
   * server and starting web ui.
   */
  protected void startServingWebServer() {
    LOG.info("Alluxio master web server version {}. webAddress={}",
        RuntimeConstants.VERSION, mWebBindAddress);
    stopRejectingWebServer();
    mWebServer =
        new MasterWebServer(ServiceType.MASTER_WEB.getServiceName(), mWebBindAddress, this);
    // reset master web port
    // start web ui
    mWebServer.start();
  }

  /**
   * Starts jvm monitor process, to monitor jvm.
   */
  protected void startJvmMonitorProcess() {
    if (ServerConfiguration.getBoolean(PropertyKey.MASTER_JVM_MONITOR_ENABLED)) {
      mJvmPauseMonitor = new JvmPauseMonitor(
          ServerConfiguration.getMs(PropertyKey.JVM_MONITOR_SLEEP_INTERVAL_MS),
          ServerConfiguration.getMs(PropertyKey.JVM_MONITOR_WARN_THRESHOLD_MS),
          ServerConfiguration.getMs(PropertyKey.JVM_MONITOR_INFO_THRESHOLD_MS));
      mJvmPauseMonitor.start();
      MetricsSystem.registerGaugeIfAbsent(
              MetricsSystem.getMetricName(MetricKey.TOTAL_EXTRA_TIME.getName()),
              mJvmPauseMonitor::getTotalExtraTime);
      MetricsSystem.registerGaugeIfAbsent(
              MetricsSystem.getMetricName(MetricKey.INFO_TIME_EXCEEDED.getName()),
              mJvmPauseMonitor::getInfoTimeExceeded);
      MetricsSystem.registerGaugeIfAbsent(
              MetricsSystem.getMetricName(MetricKey.WARN_TIME_EXCEEDED.getName()),
              mJvmPauseMonitor::getWarnTimeExceeded);
    }
  }

  /**
   * Starts serving, letting {@link MetricsSystem} start sink and starting the web ui server and RPC
   * Server.
   *
   * @param startMessage empty string or the message that the master gains the leadership
   * @param stopMessage empty string or the message that the master loses the leadership
   */
  protected void startServing(String startMessage, String stopMessage) {
    // start all common services for non-ha master or leader master
    startCommonServices();
    startJvmMonitorProcess();
    startLeaderServing(startMessage, stopMessage);
  }

  protected void startLeaderServing(String startMessage, String stopMessage) {
    startServingRPCServer();
    LOG.info(
        "Alluxio master version {} started{}. bindAddress={}, connectAddress={}, webAddress={}",
        RuntimeConstants.VERSION, startMessage, mRpcBindAddress, mRpcConnectAddress,
        mWebBindAddress);
    // Blocks until RPC server is shut down. (via #stopServing)
    mGrpcServer.awaitTermination();
    LOG.info("Alluxio master ended {}", stopMessage);
  }

  /**
   * Entrance of the services that can run whether the master state is the primary or standby.
   */
  protected void startCommonServices() {
    MetricsSystem.startSinks(
        ServerConfiguration.getString(PropertyKey.METRICS_CONF_FILE));
    startServingWebServer();
  }

  /**
   * Starts the gRPC server. The AlluxioMaster registers the Services of registered
   * {@link Master}s and meta services.
   */
  protected void startServingRPCServer() {
    stopRejectingRpcServer();

    LOG.info("Starting gRPC server on address:{}", mRpcBindAddress);
    mGrpcServer = createRPCServer();

    try {
      // Start serving.
      mGrpcServer.start();
      mSafeModeManager.notifyRpcServerStarted();
      // Acquire and log bind port from newly started server.
      InetSocketAddress listeningAddress = InetSocketAddress
          .createUnresolved(mRpcBindAddress.getHostName(), mGrpcServer.getBindPort());
      LOG.info("gRPC server listening on: {}", listeningAddress);
    } catch (IOException e) {
      LOG.error("gRPC serving failed.", e);
      throw new RuntimeException("gRPC serving failed");
    }
  }

  private GrpcServer createRPCServer() {
    // Create an executor for Master RPC server.
    mRPCExecutor = ExecutorServiceBuilder.buildExecutorService(
        ExecutorServiceBuilder.RpcExecutorHost.MASTER);
    MetricsSystem.registerGaugeIfAbsent(MetricKey.MASTER_RPC_QUEUE_LENGTH.getName(),
        mRPCExecutor::getRpcQueueLength);
    // Create underlying gRPC server.
    GrpcServerBuilder builder = GrpcServerBuilder
        .forAddress(GrpcServerAddress.create(mRpcConnectAddress.getHostName(), mRpcBindAddress),
            ServerConfiguration.global(), ServerUserState.global())
        .executor(mRPCExecutor)
        .flowControlWindow(
            (int) ServerConfiguration.getBytes(PropertyKey.MASTER_NETWORK_FLOWCONTROL_WINDOW))
        .keepAliveTime(
            ServerConfiguration.getMs(PropertyKey.MASTER_NETWORK_KEEPALIVE_TIME_MS),
            TimeUnit.MILLISECONDS)
        .keepAliveTimeout(
            ServerConfiguration.getMs(PropertyKey.MASTER_NETWORK_KEEPALIVE_TIMEOUT_MS),
            TimeUnit.MILLISECONDS)
        .permitKeepAlive(
            ServerConfiguration.getMs(PropertyKey.MASTER_NETWORK_PERMIT_KEEPALIVE_TIME_MS),
            TimeUnit.MILLISECONDS)
        .maxInboundMessageSize((int) ServerConfiguration.getBytes(
            PropertyKey.MASTER_NETWORK_MAX_INBOUND_MESSAGE_SIZE));
    // Bind manifests of each Alluxio master to RPC server.
    for (Master master : mRegistry.getServers()) {
      registerServices(builder, master.getServices());
    }
    // Bind manifest of Alluxio JournalMaster service.
    // TODO(ggezer) Merge this with registerServices() logic.
    builder.addService(alluxio.grpc.ServiceType.JOURNAL_MASTER_CLIENT_SERVICE,
        new GrpcService(new JournalMasterClientServiceHandler(
            new DefaultJournalMaster(JournalDomain.MASTER, mJournalSystem))));
    // Builds a server that is not started yet.
    return builder.build();
  }

  protected void stopLeaderServing() {
    if (isGrpcServing()) {
      if (!mGrpcServer.shutdown()) {
        LOG.warn("Alluxio master RPC server shutdown timed out.");
      }
    }
    if (mRPCExecutor != null) {
      mRPCExecutor.shutdownNow();
      try {
        mRPCExecutor.awaitTermination(
            ServerConfiguration.getMs(PropertyKey.NETWORK_CONNECTION_SERVER_SHUTDOWN_TIMEOUT),
            TimeUnit.MILLISECONDS);
      } catch (InterruptedException ie) {
        Thread.currentThread().interrupt();
      }
    }
  }

  protected void stopCommonServices() throws Exception {
    MetricsSystem.stopSinks();
    stopServingWebServer();
  }

  /**
   * Stops all services.
   */
  protected void stopServing() throws Exception {
    stopLeaderServing();
    stopCommonServices();
    stopJvmMonitorProcess();
  }

  protected void stopServingWebServer() throws Exception {
    if (mWebServer != null) {
      mWebServer.stop();
      mWebServer = null;
    }
  }

  protected void stopJvmMonitorProcess() {
    if (mJvmPauseMonitor != null) {
      mJvmPauseMonitor.stop();
    }
  }

  /**
   * Waits until the web server is ready to serve requests.
   *
   * @param timeoutMs how long to wait in milliseconds
   * @return whether the web server became ready before the specified timeout
   */
  @VisibleForTesting
  public boolean waitForWebServerReady(int timeoutMs) {
    try {
      CommonUtils.waitFor(this + " to start",
          this::isWebServing, WaitForOptions.defaults().setTimeoutMs(timeoutMs));
      return true;
    } catch (InterruptedException e) {
      Thread.currentThread().interrupt();
      return false;
    } catch (TimeoutException e) {
      return false;
    }
  }

  @Override
  public String toString() {
    return "Alluxio master @" + mRpcConnectAddress;
  }

  /**
   * Factory for creating {@link AlluxioMasterProcess}.
   */
  @ThreadSafe
  public static final class Factory {
    /**
     * Creates a new {@link AlluxioMasterProcess}.
     *
     * @return a new instance of {@link MasterProcess} using the given sockets for the master
     */
    public static AlluxioMasterProcess create() {
      URI journalLocation = JournalUtils.getJournalLocation();
      JournalSystem journalSystem = new JournalSystem.Builder()
          .setLocation(journalLocation).build(ProcessType.MASTER);
      if (ServerConfiguration.getBoolean(PropertyKey.ZOOKEEPER_ENABLED)) {
        Preconditions.checkState(!(journalSystem instanceof RaftJournalSystem),
            "Raft-based embedded journal and Zookeeper cannot be used at the same time.");
        PrimarySelector primarySelector = PrimarySelector.Factory.createZkPrimarySelector();
        return new FaultTolerantAlluxioMasterProcess(journalSystem, primarySelector);
      } else if (journalSystem instanceof RaftJournalSystem) {
        PrimarySelector primarySelector = ((RaftJournalSystem) journalSystem).getPrimarySelector();
        return new FaultTolerantAlluxioMasterProcess(journalSystem, primarySelector);
      }
      return new AlluxioMasterProcess(journalSystem);
    }

    private Factory() {} // prevent instantiation
  }
}<|MERGE_RESOLUTION|>--- conflicted
+++ resolved
@@ -105,13 +105,9 @@
       mRegistry = new MasterRegistry();
       mSafeModeManager = new DefaultSafeModeManager();
       mBackupManager = new BackupManager(mRegistry);
-<<<<<<< HEAD
-      String baseDir = ServerConfiguration.get(PropertyKey.MASTER_METASTORE_DIR);
+      String baseDir = ServerConfiguration.getString(PropertyKey.MASTER_METASTORE_DIR);
       String blockStoreBaseDir =
-          ServerConfiguration.get(TxPropertyKey.MASTER_METASTORE_BLOCK_STORE_DIR);
-=======
-      String baseDir = ServerConfiguration.getString(PropertyKey.MASTER_METASTORE_DIR);
->>>>>>> 4fba0a14
+          ServerConfiguration.getString(TxPropertyKey.MASTER_METASTORE_BLOCK_STORE_DIR);
       mUfsManager = new MasterUfsManager();
       mContext = CoreMasterContext.newBuilder()
           .setJournalSystem(mJournalSystem)

/*
 * The Alluxio Open Foundation licenses this work under the Apache License, version 2.0
 * (the "License"). You may not use this work except in compliance with the License, which is
 * available at www.apache.org/licenses/LICENSE-2.0
 *
 * This software is distributed on an "AS IS" basis, WITHOUT WARRANTIES OR CONDITIONS OF ANY KIND,
 * either express or implied, as more fully set forth in the License.
 *
 * See the NOTICE file distributed with this work for information regarding copyright ownership.
 */

package alluxio.master.file;

import static alluxio.master.file.InodeSyncStream.SyncStatus.FAILED;
import static alluxio.master.file.InodeSyncStream.SyncStatus.NOT_NEEDED;
import static alluxio.master.file.InodeSyncStream.SyncStatus.OK;
import static alluxio.metrics.MetricInfo.UFS_OP_SAVED_PREFIX;

import alluxio.AlluxioURI;
import alluxio.ClientContext;
import alluxio.Constants;
import alluxio.Server;
import alluxio.client.job.JobMasterClient;
import alluxio.client.job.JobMasterClientPool;
import alluxio.clock.SystemClock;
import alluxio.collections.IndexDefinition;
import alluxio.collections.IndexedSet;
import alluxio.collections.Pair;
import alluxio.collections.PrefixList;
import alluxio.conf.PropertyKey;
import alluxio.conf.Reconfigurable;
import alluxio.conf.ReconfigurableRegistry;
import alluxio.conf.ServerConfiguration;
import alluxio.conf.TxPropertyKey;
import alluxio.exception.AccessControlException;
import alluxio.exception.AlluxioException;
import alluxio.exception.BlockInfoException;
import alluxio.exception.ConnectionFailedException;
import alluxio.exception.DirectoryNotEmptyException;
import alluxio.exception.ExceptionMessage;
import alluxio.exception.FileAlreadyCompletedException;
import alluxio.exception.FileAlreadyExistsException;
import alluxio.exception.FileDoesNotExistException;
import alluxio.exception.InvalidFileSizeException;
import alluxio.exception.InvalidPathException;
import alluxio.exception.PreconditionMessage;
import alluxio.exception.UnexpectedAlluxioException;
import alluxio.exception.status.FailedPreconditionException;
import alluxio.exception.status.InvalidArgumentException;
import alluxio.exception.status.NotFoundException;
import alluxio.exception.status.PermissionDeniedException;
import alluxio.exception.status.ResourceExhaustedException;
import alluxio.exception.status.UnavailableException;
import alluxio.file.options.DescendantType;
import alluxio.grpc.ClientCommand;
import alluxio.grpc.ClientCommandType;
import alluxio.grpc.DeletePOptions;
import alluxio.grpc.FileSystemMasterCommonPOptions;
import alluxio.grpc.GetStatusPOptions;
import alluxio.grpc.GrpcService;
import alluxio.grpc.GrpcUtils;
import alluxio.grpc.LoadDescendantPType;
import alluxio.grpc.LoadMetadataPOptions;
import alluxio.grpc.LoadMetadataPType;
import alluxio.grpc.MountPOptions;
import alluxio.grpc.ServiceType;
import alluxio.grpc.SetAclAction;
import alluxio.grpc.SetAttributePOptions;
import alluxio.grpc.TtlAction;
import alluxio.heartbeat.HeartbeatContext;
import alluxio.heartbeat.HeartbeatExecutor;
import alluxio.heartbeat.HeartbeatThread;
import alluxio.job.plan.persist.PersistConfig;
import alluxio.job.wire.JobInfo;
import alluxio.master.CoreMaster;
import alluxio.master.CoreMasterContext;
import alluxio.master.ProtobufUtils;
import alluxio.master.audit.AsyncUserAccessAuditLogWriter;
import alluxio.master.audit.AuditContext;
import alluxio.master.block.BlockId;
import alluxio.master.block.BlockMaster;
import alluxio.master.file.activesync.ActiveSyncManager;
import alluxio.master.file.contexts.CallTracker;
import alluxio.master.file.contexts.CheckAccessContext;
import alluxio.master.file.contexts.CheckConsistencyContext;
import alluxio.master.file.contexts.ExistsContext;
import alluxio.master.file.contexts.CompleteFileContext;
import alluxio.master.file.contexts.CreateDirectoryContext;
import alluxio.master.file.contexts.CreateFileContext;
import alluxio.master.file.contexts.DeleteContext;
import alluxio.master.file.contexts.FreeContext;
import alluxio.master.file.contexts.GetStatusContext;
import alluxio.master.file.contexts.InternalOperationContext;
import alluxio.master.file.contexts.ListStatusContext;
import alluxio.master.file.contexts.LoadMetadataContext;
import alluxio.master.file.contexts.MountContext;
import alluxio.master.file.contexts.OperationContext;
import alluxio.master.file.contexts.RenameContext;
import alluxio.master.file.contexts.ScheduleAsyncPersistenceContext;
import alluxio.master.file.contexts.SetAclContext;
import alluxio.master.file.contexts.SetAttributeContext;
import alluxio.master.file.contexts.WorkerHeartbeatContext;
import alluxio.master.file.meta.FileSystemMasterView;
import alluxio.master.file.meta.Inode;
import alluxio.master.file.meta.InodeDirectory;
import alluxio.master.file.meta.InodeDirectoryIdGenerator;
import alluxio.master.file.meta.InodeDirectoryView;
import alluxio.master.file.meta.InodeFile;
import alluxio.master.file.meta.InodeLockManager;
import alluxio.master.file.meta.InodePathPair;
import alluxio.master.file.meta.InodeTree;
import alluxio.master.file.meta.InodeTree.LockPattern;
import alluxio.master.file.meta.LockedInodePath;
import alluxio.master.file.meta.LockedInodePathList;
import alluxio.master.file.meta.LockingScheme;
import alluxio.master.file.meta.MountTable;
import alluxio.master.file.meta.PersistenceState;
import alluxio.master.file.meta.UfsAbsentPathCache;
import alluxio.master.file.meta.UfsBlockLocationCache;
import alluxio.master.file.meta.UfsSyncPathCache;
import alluxio.master.file.meta.options.MountInfo;
import alluxio.master.file.uritranslator.UriTranslator;
import alluxio.master.journal.DelegatingJournaled;
import alluxio.master.journal.JournalContext;
import alluxio.master.journal.Journaled;
import alluxio.master.journal.JournaledGroup;
import alluxio.master.journal.checkpoint.CheckpointName;
import alluxio.master.metastore.DelegatingReadOnlyInodeStore;
import alluxio.master.metastore.InodeStore;
import alluxio.master.metastore.ReadOnlyInodeStore;
import alluxio.master.metrics.TimeSeriesStore;
import alluxio.metrics.Metric;
import alluxio.metrics.MetricInfo;
import alluxio.metrics.MetricKey;
import alluxio.metrics.MetricsSystem;
import alluxio.metrics.TimeSeries;
import alluxio.metrics.TxMetricKey;
import alluxio.proto.journal.File;
import alluxio.proto.journal.File.NewBlockEntry;
import alluxio.proto.journal.File.RenameEntry;
import alluxio.proto.journal.File.SetAclEntry;
import alluxio.proto.journal.File.UpdateInodeEntry;
import alluxio.proto.journal.File.UpdateInodeFileEntry;
import alluxio.proto.journal.File.UpdateInodeFileEntry.Builder;
import alluxio.proto.journal.Journal.JournalEntry;
import alluxio.resource.CloseableResource;
import alluxio.resource.LockResource;
import alluxio.retry.CountingRetry;
import alluxio.retry.RetryPolicy;
import alluxio.security.authentication.AuthType;
import alluxio.security.authentication.AuthenticatedClientUser;
import alluxio.security.authentication.ClientIpAddressInjector;
import alluxio.security.authorization.AclEntry;
import alluxio.security.authorization.AclEntryType;
import alluxio.security.authorization.Mode;
import alluxio.underfs.Fingerprint;
import alluxio.underfs.MasterUfsManager;
import alluxio.underfs.UfsFileStatus;
import alluxio.underfs.UfsManager;
import alluxio.underfs.UfsMode;
import alluxio.underfs.UfsStatus;
import alluxio.underfs.UnderFileSystem;
import alluxio.underfs.UnderFileSystemConfiguration;
import alluxio.underfs.options.MkdirsOptions;
import alluxio.util.CommonUtils;
import alluxio.util.IdUtils;
import alluxio.util.LogUtils;
import alluxio.util.ModeUtils;
import alluxio.util.SecurityUtils;
import alluxio.util.ThreadFactoryUtils;
import alluxio.util.UnderFileSystemUtils;
import alluxio.util.executor.ExecutorServiceFactories;
import alluxio.util.executor.ExecutorServiceFactory;
import alluxio.util.io.PathUtils;
import alluxio.util.proto.ProtoUtils;
import alluxio.wire.BlockInfo;
import alluxio.wire.BlockLocation;
import alluxio.wire.ClientInfo;
import alluxio.wire.ClientIdentifier;
import alluxio.wire.CommandType;
import alluxio.wire.FileBlockInfo;
import alluxio.wire.FileInfo;
import alluxio.wire.FileSystemCommand;
import alluxio.wire.FileSystemCommandOptions;
import alluxio.wire.MountPointInfo;
import alluxio.wire.PersistCommandOptions;
import alluxio.wire.PersistFile;
import alluxio.wire.SyncPointInfo;
import alluxio.wire.UfsInfo;
import alluxio.wire.WorkerInfo;
import alluxio.worker.job.JobMasterClientContext;

import com.codahale.metrics.Counter;
import com.codahale.metrics.Gauge;
import com.codahale.metrics.MetricRegistry;
import com.google.common.annotations.VisibleForTesting;
import com.google.common.base.Preconditions;
import com.google.common.collect.ImmutableMap;
import com.google.common.collect.ImmutableSet;
import com.google.common.collect.Iterables;
import com.google.common.collect.Sets;
import com.google.common.collect.Streams;
import io.grpc.ServerInterceptors;
import org.apache.commons.lang3.StringUtils;
import org.slf4j.Logger;
import org.slf4j.LoggerFactory;

import java.io.FileNotFoundException;
import java.io.IOException;
import java.util.ArrayList;
import java.util.Arrays;
import java.util.Collection;
import java.util.Collections;
import java.util.HashMap;
import java.util.HashSet;
import java.util.Iterator;
import java.util.List;
import java.util.Map;
import java.util.Set;
import java.util.SortedMap;
import java.util.Stack;
import java.util.TreeMap;
import java.util.concurrent.Callable;
import java.util.concurrent.ConcurrentHashMap;
import java.util.concurrent.ExecutorService;
import java.util.concurrent.LinkedBlockingQueue;
import java.util.concurrent.ThreadPoolExecutor;
import java.util.concurrent.TimeUnit;
import java.util.function.Function;
import java.util.function.Supplier;
import java.util.stream.Collectors;
import java.util.stream.Stream;
import javax.annotation.Nullable;
import javax.annotation.concurrent.NotThreadSafe;

/**
 * The master that handles all file system metadata management.
 */
@NotThreadSafe // TODO(jiri): make thread-safe (c.f. ALLUXIO-1664)
public class DefaultFileSystemMaster extends CoreMaster
    implements FileSystemMaster, DelegatingJournaled, Reconfigurable {
  private static final Logger LOG = LoggerFactory.getLogger(DefaultFileSystemMaster.class);
  private static final Set<Class<? extends Server>> DEPS = ImmutableSet.of(BlockMaster.class);

  /** The number of threads to use in the {@link #mPersistCheckerPool}. */
  private static final int PERSIST_CHECKER_POOL_THREADS = 128;

  private static final IndexDefinition<ClientInfo, Long> ID_INDEX =
      new IndexDefinition<ClientInfo, Long>(true) {
        @Override
        public Long getFieldValue(ClientInfo o) {
          return o.getId();
        }
      };

  private static final IndexDefinition<ClientInfo, ClientIdentifier> IDENTIFIER_INDEX =
      new IndexDefinition<ClientInfo, ClientIdentifier>(true) {
        @Override
        public ClientIdentifier getFieldValue(ClientInfo o) {
          return o.getClientIdentifier();
        }
      };

  /**
   * Locking in DefaultFileSystemMaster
   *
   * Individual paths are locked in the inode tree. In order to read or write any inode, the path
   * must be locked. A path is locked via one of the lock methods in {@link InodeTree}, such as
   * {@link InodeTree#lockInodePath(AlluxioURI, LockMode)} or
   * {@link InodeTree#lockFullInodePath(AlluxioURI, LockMode)}. These lock methods return
   * an {@link LockedInodePath}, which represents a locked path of inodes. These locked paths
   * ({@link LockedInodePath}) must be unlocked. In order to ensure a locked
   * {@link LockedInodePath} is always unlocked, the following paradigm is recommended:
   *
   * <p><blockquote><pre>
   *    try (LockedInodePath inodePath = mInodeTree.lockInodePath(path, LockPattern.READ)) {
   *      ...
   *    }
   * </pre></blockquote>
   *
   * When locking a path in the inode tree, it is possible that other concurrent operations have
   * modified the inode tree while a thread is waiting to acquire a lock on the inode. Lock
   * acquisitions throw {@link InvalidPathException} to indicate that the inode structure is no
   * longer consistent with what the caller original expected, for example if the inode
   * previously obtained at /pathA has been renamed to /pathB during the wait for the inode lock.
   * Methods which specifically act on a path will propagate this exception to the caller, while
   * methods which iterate over child nodes can safely ignore the exception and treat the inode
   * as no longer a child.
   *
   * JournalContext, BlockDeletionContext, and RpcContext
   *
   * RpcContext is an aggregator for various contexts which get passed around through file system
   * master methods.
   *
   * Currently there are two types of contexts that get passed around: {@link JournalContext} and
   * {@link BlockDeletionContext}. These contexts are used to register work that should be done when
   * the context closes. The journal context tracks journal entries which need to be flushed, while
   * the block deletion context tracks which blocks need to be deleted in the {@link BlockMaster}.
   *
   * File system master journal entries should be written before blocks are deleted in the block
   * master, so journal context should always be closed before block deletion context. In order to
   * ensure that contexts are closed and closed in the right order, the following paradign is
   * recommended:
   *
   * <p><blockquote><pre>
   *    try (RpcContext rpcContext = createRpcContext()) {
   *      // access journal context with rpcContext.getJournalContext()
   *      // access block deletion context with rpcContext.getBlockDeletionContext()
   *      ...
   *    }
   * </pre></blockquote>
   *
   * When used in conjunction with {@link LockedInodePath} and {@link AuditContext}, the usage
   * should look like
   *
   * <p><blockquote><pre>
   *    try (RpcContext rpcContext = createRpcContext();
   *         LockedInodePath inodePath = mInodeTree.lockInodePath(...);
   *         FileSystemMasterAuditContext auditContext = createAuditContext(...)) {
   *      ...
   *    }
   * </pre></blockquote>
   *
   * NOTE: Because resources are released in the opposite order they are acquired, the
   * {@link JournalContext}, {@link BlockDeletionContext}, or {@link RpcContext} resources should be
   * always created before any {@link LockedInodePath} resources to avoid holding an inode path lock
   * while waiting for journal IO.
   *
   * User access audit logging in the FileSystemMaster
   *
   * User accesses to file system metadata should be audited. The intent to write audit log and the
   * actual writing of the audit log is decoupled so that operations are not holding metadata locks
   * waiting on the audit log IO. In particular {@link AsyncUserAccessAuditLogWriter} uses a
   * separate thread to perform actual audit log IO. In order for audit log entries to preserve
   * the order of file system operations, the intention of auditing should be submitted to
   * {@link AsyncUserAccessAuditLogWriter} while holding locks on the inode path. That said, the
   * {@link AuditContext} resources should always live within the scope of {@link LockedInodePath},
   * i.e. created after {@link LockedInodePath}. Otherwise, the order of audit log entries may not
   * reflect the actual order of the user accesses.
   * Resources are released in the opposite order they are acquired, the
   * {@link AuditContext#close()} method is called before {@link LockedInodePath#close()}, thus
   * guaranteeing the order.
   *
   * Method Conventions in the FileSystemMaster
   *
   * All of the flow of the FileSystemMaster follow a convention. There are essentially 4 main
   * types of methods:
   *   (A) public api methods
   *   (B) private (or package private) internal methods
   *
   * (A) public api methods:
   * These methods are public and are accessed by the RPC and REST APIs. These methods lock all
   * the required paths, and also perform all permission checking.
   * (A) cannot call (A)
   * (A) can call (B)
   *
   * (B) private (or package private) internal methods:
   * These methods perform the rest of the work. The names of these
   * methods are suffixed by "Internal". These are typically called by the (A) methods.
   * (B) cannot call (A)
   * (B) can call (B)
   */

  /** Handle to the block master. */
  private final BlockMaster mBlockMaster;

  /** This manages the file system inode structure. This must be journaled. */
  private final InodeTree mInodeTree;

  /** Store for holding inodes. */
  private final ReadOnlyInodeStore mInodeStore;

  /** This manages inode locking. */
  private final InodeLockManager mInodeLockManager;

  /** This manages the file system mount points. */
  private final MountTable mMountTable;

  /** This generates unique directory ids. This must be journaled. */
  private final InodeDirectoryIdGenerator mDirectoryIdGenerator;

  /** This checks user permissions on different operations. */
  private final PermissionChecker mPermissionChecker;

  /** List of paths to always keep in memory. */
  private final PrefixList mWhitelist;

  /** A pool of job master clients. */
  private final JobMasterClientPool mJobMasterClientPool;

  /** Set of file IDs to persist. */
  private final Map<Long, alluxio.time.ExponentialTimer> mPersistRequests;

  /** Map from file IDs to persist jobs. */
  private final Map<Long, PersistJob> mPersistJobs;

  /** The manager of all ufs. */
  private final MasterUfsManager mUfsManager;

  /** This caches absent paths in the UFS. */
  private final UfsAbsentPathCache mUfsAbsentPathCache;

  /** This caches block locations in the UFS. */
  private final UfsBlockLocationCache mUfsBlockLocationCache;

  /** This caches paths which have been synced with UFS. */
  private final UfsSyncPathCache mUfsSyncPathCache;

  /** The {@link JournaledGroup} representing all the subcomponents which require journaling. */
  private final JournaledGroup mJournaledGroup;

  /** List of strings which are blacklisted from async persist. */
  private final List<String> mPersistBlacklist;

  /** Thread pool which asynchronously handles the completion of persist jobs. */
  private java.util.concurrent.ThreadPoolExecutor mPersistCheckerPool;

  /** The provider for authorization with external plugins. */
  private InodeAttributesProvider mAuthProvider = null;

  private ActiveSyncManager mSyncManager;

  /** Log writer for user access audit log. */
  private AsyncUserAccessAuditLogWriter mAsyncAuditLogWriter;

  /** Stores the time series for various metrics which are exposed in the UI. */
  private TimeSeriesStore mTimeSeriesStore;

  private AccessTimeUpdater mAccessTimeUpdater;

  /** Used to check pending/running backup from RPCs. */
  private CallTracker mStateLockCallTracker;

  /** Uri translator. */
  private UriTranslator mUriTranslator;

  private long mSlowListOperationThreshold;

  final ThreadPoolExecutor mSyncPrefetchExecutor = new ThreadPoolExecutor(
      ServerConfiguration.getInt(PropertyKey.MASTER_METADATA_SYNC_UFS_PREFETCH_POOL_SIZE),
      ServerConfiguration.getInt(PropertyKey.MASTER_METADATA_SYNC_UFS_PREFETCH_POOL_SIZE),
      1, TimeUnit.MINUTES, new LinkedBlockingQueue<>(),
      ThreadFactoryUtils.build("alluxio-ufs-sync-prefetch-%d", false));

  final ThreadPoolExecutor mSyncMetadataExecutor = new ThreadPoolExecutor(
      ServerConfiguration.getInt(PropertyKey.MASTER_METADATA_SYNC_EXECUTOR_POOL_SIZE),
      ServerConfiguration.getInt(PropertyKey.MASTER_METADATA_SYNC_EXECUTOR_POOL_SIZE),
      1, TimeUnit.MINUTES, new LinkedBlockingQueue<>(),
      ThreadFactoryUtils.build("alluxio-ufs-sync-%d", false));

  final ThreadPoolExecutor mActiveSyncMetadataExecutor = new ThreadPoolExecutor(
      ServerConfiguration.getInt(PropertyKey.MASTER_METADATA_SYNC_EXECUTOR_POOL_SIZE),
      ServerConfiguration.getInt(PropertyKey.MASTER_METADATA_SYNC_EXECUTOR_POOL_SIZE),
      1, TimeUnit.MINUTES, new LinkedBlockingQueue<>(),
      ThreadFactoryUtils.build("alluxio-ufs-active-sync-%d", false));
  private HeartbeatThread mReplicationCheckHeartbeatThread;
  private final IndexedSet<ClientInfo> mClients =
      new IndexedSet<>(ID_INDEX, IDENTIFIER_INDEX);
  private final IndexedSet<ClientInfo> mLostClients =
      new IndexedSet<>(ID_INDEX, IDENTIFIER_INDEX);
  private final IndexedSet<ClientInfo> mTempClients =
      new IndexedSet<>(ID_INDEX, IDENTIFIER_INDEX);

  /**
   * Creates a new instance of {@link DefaultFileSystemMaster}.
   *
   * @param blockMaster a block master handle
   * @param masterContext the context for Alluxio master
   */
  public DefaultFileSystemMaster(BlockMaster blockMaster, CoreMasterContext masterContext) {
    this(blockMaster, masterContext,
        ExecutorServiceFactories.cachedThreadPool(Constants.FILE_SYSTEM_MASTER_NAME));
  }

  /**
   * Creates a new instance of {@link DefaultFileSystemMaster}.
   *
   * @param blockMaster a block master handle
   * @param masterContext the context for Alluxio master
   * @param executorServiceFactory a factory for creating the executor service to use for running
   *        maintenance threads
   */
  public DefaultFileSystemMaster(BlockMaster blockMaster, CoreMasterContext masterContext,
      ExecutorServiceFactory executorServiceFactory) {
    super(masterContext, new SystemClock(), executorServiceFactory);

    mBlockMaster = blockMaster;
    mDirectoryIdGenerator = new InodeDirectoryIdGenerator(mBlockMaster);
    mUfsManager = masterContext.getUfsManager();
    mMountTable = new MountTable(mUfsManager, getRootMountInfo(mUfsManager));
    mInodeLockManager = new InodeLockManager();
    InodeStore inodeStore = masterContext.getInodeStoreFactory().apply(mInodeLockManager);
    mInodeStore = new DelegatingReadOnlyInodeStore(inodeStore);
    mInodeTree = new InodeTree(inodeStore, mBlockMaster,
        mDirectoryIdGenerator, mMountTable, mInodeLockManager);

    // TODO(gene): Handle default config value for whitelist.
    mWhitelist = new PrefixList(ServerConfiguration.getList(PropertyKey.MASTER_WHITELIST));
    mPersistBlacklist = ServerConfiguration.isSet(PropertyKey.MASTER_PERSISTENCE_BLACKLIST)
        ? ServerConfiguration.getList(PropertyKey.MASTER_PERSISTENCE_BLACKLIST)
        : Collections.emptyList();

    mStateLockCallTracker = new CallTracker() {
      @Override
      public boolean isCancelled() {
        return masterContext.getStateLockManager().interruptCycleTicking();
      }

      @Override
      public Type getType() {
        return Type.STATE_LOCK_TRACKER;
      }
    };
    if (ServerConfiguration.getBoolean(TxPropertyKey.SECURITY_AUTHORIZATION_PLUGINS_ENABLED)) {
      AbstractInodeAttributesProviderFactory authProviderFactory =
          new AbstractInodeAttributesProviderFactory();
      mUfsManager.registerUfsServiceFactory(InodeAttributesProvider.class, authProviderFactory);
      mAuthProvider = new ExtensionInodeAttributesProvider(mMountTable, authProviderFactory);
      mPermissionChecker = new ExtendablePermissionChecker(mInodeTree, mAuthProvider);
      mUfsManager.addUfsServersForRootUfs();
    } else {
      mPermissionChecker = new DefaultPermissionChecker(mInodeTree);
    }
    mJobMasterClientPool = new JobMasterClientPool(JobMasterClientContext
        .newBuilder(ClientContext.create(ServerConfiguration.global())).build());
    mPersistRequests = new ConcurrentHashMap<>();
    mPersistJobs = new ConcurrentHashMap<>();
    mUfsAbsentPathCache = UfsAbsentPathCache.Factory.create(mMountTable);
    mUfsBlockLocationCache = UfsBlockLocationCache.Factory.create(mMountTable);
    mUfsSyncPathCache = new UfsSyncPathCache();
    mSyncManager = new ActiveSyncManager(mMountTable, this);
    mTimeSeriesStore = new TimeSeriesStore();
    mAccessTimeUpdater = new AccessTimeUpdater(this, mInodeTree, masterContext.getJournalSystem());
    // Sync executors should allow core threads to time out
    mSyncPrefetchExecutor.allowCoreThreadTimeOut(true);
    mSyncMetadataExecutor.allowCoreThreadTimeOut(true);
    mActiveSyncMetadataExecutor.allowCoreThreadTimeOut(true);

    // The mount table should come after the inode tree because restoring the mount table requires
    // that the inode tree is already restored.
    ArrayList<Journaled> journaledComponents = new ArrayList<Journaled>() {
      {
        add(mInodeTree);
        add(mDirectoryIdGenerator);
        add(mMountTable);
        add(mUfsManager);
        add(mSyncManager);
      }
    };
    mJournaledGroup = new JournaledGroup(journaledComponents, CheckpointName.FILE_SYSTEM_MASTER);

    resetState();
    Metrics.registerGauges(mUfsManager, mInodeTree);
<<<<<<< HEAD

    mUriTranslator = UriTranslator.Factory.create(this, mMountTable, mInodeTree);
    MetricsSystem.registerGaugeIfAbsent(TxMetricKey.CLUSTER_REGISTER_CLIENTS.getName(),
        mClients::size);
    mSlowListOperationThreshold = ServerConfiguration.getLong(
        TxPropertyKey.MASTER_SLOW_LIST_OPERATION_THRESHOLD);
=======
    MetricsSystem.registerCachedGaugeIfAbsent(
        MetricsSystem.getMetricName(
            MetricKey.MASTER_METADATA_SYNC_PREFETCH_EXECUTOR_QUEUE_SIZE.getName()),
        () -> mSyncPrefetchExecutor.getQueue().size(), 2, TimeUnit.SECONDS);
    MetricsSystem.registerCachedGaugeIfAbsent(
        MetricsSystem.getMetricName(MetricKey.MASTER_METADATA_SYNC_EXECUTOR_QUEUE_SIZE.getName()),
        () -> mSyncMetadataExecutor.getQueue().size(), 2, TimeUnit.SECONDS);
>>>>>>> 4fba0a14
  }

  private static MountInfo getRootMountInfo(MasterUfsManager ufsManager) {
    try (CloseableResource<UnderFileSystem> resource = ufsManager.getRoot().acquireUfsResource()) {
      boolean shared = resource.get().isObjectStorage()
          && ServerConfiguration.getBoolean(PropertyKey.UNDERFS_OBJECT_STORE_MOUNT_SHARED_PUBLICLY);
      boolean readonly = ServerConfiguration.getBoolean(
          PropertyKey.MASTER_MOUNT_TABLE_ROOT_READONLY);
      String rootUfsUri = PathUtils.normalizePath(
          ServerConfiguration.getString(PropertyKey.MASTER_MOUNT_TABLE_ROOT_UFS),
          AlluxioURI.SEPARATOR);
      Map<String, String> rootUfsConf =
          ServerConfiguration.getNestedProperties(PropertyKey.MASTER_MOUNT_TABLE_ROOT_OPTION)
              .entrySet().stream()
              .filter(entry -> entry.getValue() != null)
              .collect(Collectors.toMap(Map.Entry::getKey,
                  entry -> String.valueOf(entry.getValue())));
      MountPOptions mountOptions = MountContext
          .mergeFrom(MountPOptions.newBuilder().setShared(shared).setReadOnly(readonly)
                  .putAllProperties(rootUfsConf))
          .getOptions().build();
      return new MountInfo(new AlluxioURI(MountTable.ROOT),
          new AlluxioURI(rootUfsUri), IdUtils.ROOT_MOUNT_ID, mountOptions);
    }
  }

  @Override
  public Map<ServiceType, GrpcService> getServices() {
    Map<ServiceType, GrpcService> services = new HashMap<>();
    services.put(ServiceType.FILE_SYSTEM_MASTER_CLIENT_SERVICE, new GrpcService(ServerInterceptors
        .intercept(new FileSystemMasterClientServiceHandler(this), new ClientIpAddressInjector())));
    services.put(ServiceType.FILE_SYSTEM_MASTER_JOB_SERVICE,
        new GrpcService(new FileSystemMasterJobServiceHandler(this)));
    services.put(ServiceType.FILE_SYSTEM_MASTER_WORKER_SERVICE,
        new GrpcService(new FileSystemMasterWorkerServiceHandler(this)));
    return services;
  }

  @Override
  public String getName() {
    return Constants.FILE_SYSTEM_MASTER_NAME;
  }

  @Override
  public Set<Class<? extends Server>> getDependencies() {
    return DEPS;
  }

  @Override
  public Journaled getDelegate() {
    return mJournaledGroup;
  }

  @Override
  public void start(Boolean isPrimary) throws IOException {
    super.start(isPrimary);
    if (isPrimary) {
      LOG.info("Starting fs master as primary");

      InodeDirectory root = mInodeTree.getRoot();
      if (root == null) {
        try (JournalContext context = createJournalContext()) {
          mInodeTree.initializeRoot(
              SecurityUtils.getOwner(mMasterContext.getUserState()),
              SecurityUtils.getGroup(mMasterContext.getUserState(), ServerConfiguration.global()),
              ModeUtils.applyDirectoryUMask(Mode.createFullAccess(),
                  ServerConfiguration.getString(
                      PropertyKey.SECURITY_AUTHORIZATION_PERMISSION_UMASK)),
              context);
        }
      } else if (!ServerConfiguration.getBoolean(PropertyKey.MASTER_SKIP_ROOT_ACL_CHECK)) {
        // For backwards-compatibility:
        // Empty root owner indicates that previously the master had no security. In this case, the
        // master is allowed to be started with security turned on.
        String serverOwner = SecurityUtils.getOwner(mMasterContext.getUserState());
        if (SecurityUtils.isSecurityEnabled(ServerConfiguration.global())
            && !root.getOwner().isEmpty() && !root.getOwner().equals(serverOwner)) {
          // user is not the previous owner
          throw new PermissionDeniedException(ExceptionMessage.PERMISSION_DENIED.getMessage(String
              .format("Unauthorized user on root. inode owner: %s current user: %s",
                  root.getOwner(), serverOwner)));
        }
      }

      // Initialize the ufs manager from the mount table.
      for (String key : mMountTable.getMountTable().keySet()) {
        if (key.equals(MountTable.ROOT)) {
          continue;
        }
        MountInfo mountInfo = mMountTable.getMountTable().get(key);
        UnderFileSystemConfiguration ufsConf =
            UnderFileSystemConfiguration.defaults(ServerConfiguration.global())
                .createMountSpecificConf(mountInfo.getOptions().getPropertiesMap())
                .setReadOnly(mountInfo.getOptions().getReadOnly())
                .setShared(mountInfo.getOptions().getShared());
        mUfsManager.addMount(mountInfo.getMountId(), mountInfo.getUfsUri(), ufsConf);
      }
      // Startup Checks and Periodic Threads.

      // Rebuild the list of persist jobs (mPersistJobs) and map of pending persist requests
      // (mPersistRequests)
      long persistInitialIntervalMs =
          ServerConfiguration.getMs(PropertyKey.MASTER_PERSISTENCE_INITIAL_INTERVAL_MS);
      long persistMaxIntervalMs =
          ServerConfiguration.getMs(PropertyKey.MASTER_PERSISTENCE_MAX_INTERVAL_MS);
      long persistMaxWaitMs =
          ServerConfiguration.getMs(PropertyKey.MASTER_PERSISTENCE_MAX_TOTAL_WAIT_TIME_MS);

      for (Long id : mInodeTree.getToBePersistedIds()) {
        Inode inode = mInodeStore.get(id).get();
        if (inode.isDirectory()
            || !inode.asFile().isCompleted() // When file is completed it is added to persist reqs
            || inode.getPersistenceState() != PersistenceState.TO_BE_PERSISTED
            || inode.asFile().getShouldPersistTime() == Constants.NO_AUTO_PERSIST) {
          continue;
        }
        InodeFile inodeFile = inode.asFile();
        if (inodeFile.getPersistJobId() == Constants.PERSISTENCE_INVALID_JOB_ID) {
          mPersistRequests.put(inodeFile.getId(),
              new alluxio.time.ExponentialTimer(
                persistInitialIntervalMs,
                persistMaxIntervalMs,
                getPersistenceWaitTime(inodeFile.getShouldPersistTime()),
                persistMaxWaitMs));
        } else {
          AlluxioURI path;
          try {
            path = mInodeTree.getPath(inodeFile);
          } catch (FileDoesNotExistException e) {
            LOG.error("Failed to determine path for inode with id {}", id, e);
            continue;
          }
          addPersistJob(id, inodeFile.getPersistJobId(),
              getPersistenceWaitTime(inodeFile.getShouldPersistTime()),
              path, inodeFile.getTempUfsPath());
        }
      }
      if (ServerConfiguration
          .getBoolean(PropertyKey.MASTER_STARTUP_BLOCK_INTEGRITY_CHECK_ENABLED)) {
        validateInodeBlocks(true);
      }

      long blockIntegrityCheckInterval = ServerConfiguration
          .getMs(PropertyKey.MASTER_PERIODIC_BLOCK_INTEGRITY_CHECK_INTERVAL);

      if (blockIntegrityCheckInterval > 0) { // negative or zero interval implies disabled
        getExecutorService().submit(
            new HeartbeatThread(HeartbeatContext.MASTER_BLOCK_INTEGRITY_CHECK,
                new BlockIntegrityChecker(this), blockIntegrityCheckInterval,
                ServerConfiguration.global(), mMasterContext.getUserState()));
      }
      getExecutorService().submit(
          new HeartbeatThread(HeartbeatContext.MASTER_TTL_CHECK,
              new InodeTtlChecker(this, mInodeTree),
              ServerConfiguration.getMs(PropertyKey.MASTER_TTL_CHECKER_INTERVAL_MS),
              ServerConfiguration.global(), mMasterContext.getUserState()));
      getExecutorService().submit(
          new HeartbeatThread(HeartbeatContext.MASTER_LOST_FILES_DETECTION,
              new LostFileDetector(this, mInodeTree),
              ServerConfiguration.getMs(PropertyKey
                  .MASTER_LOST_WORKER_FILE_DETECTION_INTERVAL),
              ServerConfiguration.global(), mMasterContext.getUserState()));
      mReplicationCheckHeartbeatThread = new HeartbeatThread(
          HeartbeatContext.MASTER_REPLICATION_CHECK,
          new alluxio.master.file.replication.ReplicationChecker(mInodeTree, mBlockMaster,
              mSafeModeManager, mJobMasterClientPool),
          ServerConfiguration.getMs(PropertyKey.MASTER_REPLICATION_CHECK_INTERVAL_MS),
          ServerConfiguration.global(), mMasterContext.getUserState());
      ReconfigurableRegistry.register(this);
      getExecutorService().submit(mReplicationCheckHeartbeatThread);
      getExecutorService().submit(
          new HeartbeatThread(HeartbeatContext.MASTER_PERSISTENCE_SCHEDULER,
              new PersistenceScheduler(),
              ServerConfiguration.getMs(PropertyKey.MASTER_PERSISTENCE_SCHEDULER_INTERVAL_MS),
              ServerConfiguration.global(), mMasterContext.getUserState()));
      mPersistCheckerPool =
          new java.util.concurrent.ThreadPoolExecutor(PERSIST_CHECKER_POOL_THREADS,
              PERSIST_CHECKER_POOL_THREADS, 1, java.util.concurrent.TimeUnit.MINUTES,
              new LinkedBlockingQueue<Runnable>(),
              alluxio.util.ThreadFactoryUtils.build("Persist-Checker-%d", true));
      mPersistCheckerPool.allowCoreThreadTimeOut(true);
      getExecutorService().submit(
          new HeartbeatThread(HeartbeatContext.MASTER_PERSISTENCE_CHECKER,
              new PersistenceChecker(),
              ServerConfiguration.getMs(PropertyKey.MASTER_PERSISTENCE_CHECKER_INTERVAL_MS),
              ServerConfiguration.global(), mMasterContext.getUserState()));
      getExecutorService().submit(
          new HeartbeatThread(HeartbeatContext.MASTER_METRICS_TIME_SERIES,
              new TimeSeriesRecorder(),
              ServerConfiguration.getMs(PropertyKey.MASTER_METRICS_TIME_SERIES_INTERVAL),
              ServerConfiguration.global(), mMasterContext.getUserState()));
      getExecutorService().submit(new HeartbeatThread(
          HeartbeatContext.MASTER_LOST_CLIENT_DETECTION,
          new LostClientDetectionHeartbeatExecutor(),
          (int) ServerConfiguration.getMs(TxPropertyKey.MASTER_LOST_CLIENT_DETECTION_INTERVAL),
          ServerConfiguration.global(), mMasterContext.getUserState()));
      if (ServerConfiguration.getBoolean(PropertyKey.MASTER_AUDIT_LOGGING_ENABLED)) {
        mAsyncAuditLogWriter = new AsyncUserAccessAuditLogWriter("AUDIT_LOG");
        mAsyncAuditLogWriter.start();
        MetricsSystem.registerGaugeIfAbsent(
            MetricKey.MASTER_AUDIT_LOG_ENTRIES_SIZE.getName(),
            () -> mAsyncAuditLogWriter != null
                    ? mAsyncAuditLogWriter.getAuditLogEntriesSize() : -1);
      }
      if (ServerConfiguration.getBoolean(PropertyKey.UNDERFS_CLEANUP_ENABLED)) {
        getExecutorService().submit(
            new HeartbeatThread(HeartbeatContext.MASTER_UFS_CLEANUP, new UfsCleaner(this),
                ServerConfiguration.getMs(PropertyKey.UNDERFS_CLEANUP_INTERVAL),
                ServerConfiguration.global(), mMasterContext.getUserState()));
      }
      if (mAuthProvider != null) {
        mAuthProvider.start();
      }
      mAccessTimeUpdater.start();
      mSyncManager.start();
    }
  }

  @Override
  public void stop() throws IOException {
    if (mAsyncAuditLogWriter != null) {
      mAsyncAuditLogWriter.stop();
      mAsyncAuditLogWriter = null;
    }
    mSyncManager.stop();
    mAccessTimeUpdater.stop();

    if (mAuthProvider != null) {
      mAuthProvider.stop();
    }
    super.stop();
  }

  @Override
  public void close() throws IOException {
    super.close();
    mInodeTree.close();
    mInodeLockManager.close();
    try {
      mSyncMetadataExecutor.shutdownNow();
      mSyncMetadataExecutor.awaitTermination(5, TimeUnit.SECONDS);
    } catch (InterruptedException e) {
      Thread.currentThread().interrupt();
      LOG.warn("Failed to wait for metadata sync executor to shut down.");
    }

    try {
      mSyncPrefetchExecutor.shutdownNow();
      mSyncPrefetchExecutor.awaitTermination(5, TimeUnit.SECONDS);
    } catch (InterruptedException e) {
      Thread.currentThread().interrupt();
      LOG.warn("Failed to wait for ufs prefetch executor to shut down.");
    }

    try {
      mActiveSyncMetadataExecutor.shutdownNow();
      mActiveSyncMetadataExecutor.awaitTermination(5, TimeUnit.SECONDS);
    } catch (InterruptedException e) {
      Thread.currentThread().interrupt();
      LOG.warn("Failed to wait for active sync executor to shut down.");
    }
    ReconfigurableRegistry.unregister(this);
  }

  @Override
  public void validateInodeBlocks(boolean repair) throws UnavailableException {
    mBlockMaster.validateBlocks((blockId) -> {
      long fileId = IdUtils.fileIdFromBlockId(blockId);
      return mInodeTree.inodeIdExists(fileId);
    }, repair);
  }

  @Override
  public void cleanupUfs() {
    for (Map.Entry<String, MountInfo> mountPoint : mMountTable.getMountTable().entrySet()) {
      MountInfo info = mountPoint.getValue();
      if (info.getOptions().getReadOnly()) {
        continue;
      }
      try (CloseableResource<UnderFileSystem> ufsResource =
          mUfsManager.get(info.getMountId()).acquireUfsResource()) {
        ufsResource.get().cleanup();
      } catch (UnavailableException | NotFoundException e) {
        LOG.error("No UFS cached for {}", info, e);
      } catch (IOException e) {
        LOG.error("Failed in cleanup UFS {}.", info, e);
      }
    }
  }

  @Override
  public long getFileId(AlluxioURI path) throws AccessControlException, UnavailableException {
    return getFileIdInternal(path, true);
  }

  private long getFileIdInternal(AlluxioURI path, boolean checkPermission)
      throws AccessControlException, UnavailableException {
    try (RpcContext rpcContext = createRpcContext()) {
      /*
      In order to prevent locking twice on RPCs where metadata does _not_ need to be loaded, we use
      a two-step scheme as an optimization to prevent the extra lock. loadMetadataIfNotExists
      requires a lock on the tree to determine if the path should be loaded before executing. To
      prevent the extra lock, we execute the RPC as normal and use a conditional check in the
      main body of the function to determine whether control flow should be shifted out of the
      RPC logic and back to the loadMetadataIfNotExists function.

      If loadMetadataIfNotExists runs, then the next pass into the main logic body should
      continue as normal. This may present a slight decrease in performance for newly-loaded
      metadata, but it is better than affecting the most common case where metadata is not being
      loaded.
       */
      LoadMetadataContext lmCtx = LoadMetadataContext.mergeFrom(
          LoadMetadataPOptions.newBuilder().setCreateAncestors(true));
      boolean run = true;
      boolean loadMetadata = false;
      while (run) {
        run = false;
        if (loadMetadata) {
          loadMetadataIfNotExist(rpcContext, path, lmCtx, false);
        }
        try (LockedInodePath inodePath = mInodeTree.lockInodePath(path, LockPattern.READ)) {
          if (checkPermission) {
            mPermissionChecker.checkPermission(Mode.Bits.READ, inodePath);
          }
          if (!loadMetadata && shouldLoadMetadataIfNotExists(inodePath, lmCtx)) {
            loadMetadata = true;
            run = true;
            continue;
          }
          mInodeTree.ensureFullInodePath(inodePath);
          return inodePath.getInode().getId();
        } catch (InvalidPathException | FileDoesNotExistException e) {
          return IdUtils.INVALID_FILE_ID;
        }
      }
    } catch (InvalidPathException e) {
      return IdUtils.INVALID_FILE_ID;
    }
    return IdUtils.INVALID_FILE_ID;
  }

  @Override
  public FileInfo getFileInfo(long fileId)
      throws FileDoesNotExistException, AccessControlException, UnavailableException {
    Metrics.GET_FILE_INFO_OPS.inc();
    try (LockedInodePath inodePath = mInodeTree.lockFullInodePath(fileId, LockPattern.READ)) {
      return getFileInfoInternal(inodePath);
    }
  }

  @Override
  public FileInfo getFileInfo(AlluxioURI path, GetStatusContext context)
      throws FileDoesNotExistException, InvalidPathException, AccessControlException, IOException {
    Metrics.GET_FILE_INFO_OPS.inc();
    boolean ufsAccessed = false;
    long opTimeMs = System.currentTimeMillis();
    try (RpcContext rpcContext = createRpcContext(context);
        FileSystemMasterAuditContext auditContext =
            createAuditContext("getFileInfo", path, null, null)) {

      if (!syncMetadata(rpcContext, path, context.getOptions().getCommonOptions(),
          DescendantType.ONE, auditContext, LockedInodePath::getInodeOrNull,
          (inodePath, permChecker) -> permChecker.checkPermission(Mode.Bits.READ, inodePath),
          true).equals(NOT_NEEDED)) {
        // If synced, do not load metadata.
        context.getOptions().setLoadMetadataType(LoadMetadataPType.NEVER);
        ufsAccessed = true;
      }
      LoadMetadataContext lmCtx = LoadMetadataContext.mergeFrom(
          LoadMetadataPOptions.newBuilder().setCreateAncestors(true)
              .setLoadType(context.getOptions().getLoadMetadataType()).setCommonOptions(
              FileSystemMasterCommonPOptions.newBuilder()
                  .setTtl(context.getOptions().getCommonOptions().getTtl())
                  .setTtlAction(context.getOptions().getCommonOptions().getTtlAction())));
      /*
      See the comments in #getFileIdInternal for an explanation on why the loop here is required.
       */
      boolean run = true;
      boolean loadMetadata = false;
      FileInfo ret = null;
      while (run) {
        run = false;
        if (loadMetadata) {
          checkLoadMetadataOptions(context.getOptions().getLoadMetadataType(), path);
          loadMetadataIfNotExist(rpcContext, path, lmCtx, true);
          ufsAccessed = true;
        }

        LockingScheme lockingScheme = new LockingScheme(path, LockPattern.READ, false);
        try (LockedInodePath inodePath = mInodeTree.lockInodePath(lockingScheme)) {
          auditContext.setSrcInode(inodePath.getInodeOrNull());
          try {
            mPermissionChecker.checkPermission(Mode.Bits.READ, inodePath);
          } catch (AccessControlException e) {
            auditContext.setAllowed(false);
            throw e;
          }

          if (!loadMetadata && shouldLoadMetadataIfNotExists(inodePath, lmCtx)) {
            loadMetadata = true;
            run = true;
            continue;
          }

          ensureFullPathAndUpdateCache(inodePath);

          FileInfo fileInfo = getFileInfoInternal(inodePath);
          if (!fileInfo.isFolder() && (!fileInfo.isCompleted())) {
            LOG.debug("File {} is not yet completed. getStatus will see incomplete metadata.",
                fileInfo.getPath());
          }
          if (ufsAccessed) {
            MountTable.Resolution resolution = mMountTable.resolve(inodePath.getUri());
            Metrics.getUfsOpsSavedCounter(resolution.getUfsMountPointUri(),
                Metrics.UFSOps.GET_FILE_INFO).dec();
          }
          Mode.Bits accessMode = Mode.Bits.fromProto(context.getOptions().getAccessMode());
          if (context.getOptions().getUpdateTimestamps() && context.getOptions().hasAccessMode()
              && (accessMode.imply(Mode.Bits.READ) || accessMode.imply(Mode.Bits.WRITE))) {
            mAccessTimeUpdater.updateAccessTime(rpcContext.getJournalContext(),
                inodePath.getInode(), opTimeMs);
          }
          auditContext.setSrcInode(inodePath.getInode()).setSucceeded(true);
          ret = fileInfo;
        }
      }
      return ret;
    }
  }

  @Override
  public long getMountIdFromUfsPath(AlluxioURI ufsPath) {
    return getMountTable().reverseResolve(ufsPath).getMountInfo().getMountId();
  }

  protected FileInfo getFileInfoInternal(LockedInodePath inodePath)
      throws UnavailableException, FileDoesNotExistException {
    return getFileInfoInternal(inodePath, null);
  }

  /**
   * @param inodePath the {@link LockedInodePath} to get the {@link FileInfo} for
   * @return the {@link FileInfo} for the given inode
   */
  private FileInfo getFileInfoInternal(LockedInodePath inodePath, Counter counter)
      throws FileDoesNotExistException, UnavailableException {
    int inMemoryPercentage;
    int inAlluxioPercentage;
    Inode inode = inodePath.getInode();
    AlluxioURI uri = inodePath.getUri();
    FileInfo fileInfo = inode.generateClientFileInfo(uri.toString());
    if (fileInfo.isFolder()) {
      fileInfo.setLength(inode.asDirectory().getChildCount());
    }
    if (inode.isFile()) {
      InodeFile inodeFile = inode.asFile();
      List<BlockInfo> blockInfos = mBlockMaster.getBlockInfoList(inodeFile.getBlockIds());
      inMemoryPercentage = getFileInMemoryPercentageInternal(inodeFile, blockInfos);
      inAlluxioPercentage = getFileInAlluxioPercentageInternal(inodeFile, blockInfos);
      fileInfo.setInMemoryPercentage(inMemoryPercentage);
      fileInfo.setInAlluxioPercentage(inAlluxioPercentage);

<<<<<<< HEAD
      List<FileBlockInfo> fileBlockInfos = new ArrayList<>();
=======
      List<FileBlockInfo> fileBlockInfos = new ArrayList<>(blockInfos.size());
>>>>>>> 4fba0a14
      for (BlockInfo blockInfo : blockInfos) {
        fileBlockInfos.add(generateFileBlockInfo(inodePath, blockInfo));
      }
      fileInfo.setFileBlockInfos(fileBlockInfos);
    }
    // Rehydrate missing block-infos for persisted files.
    if (fileInfo.isCompleted()
          && fileInfo.getBlockIds().size() > fileInfo.getFileBlockInfos().size()
          && inode.isPersisted()) {
      List<Long> missingBlockIds = fileInfo.getBlockIds().stream()
          .filter((bId) -> fileInfo.getFileBlockInfo(bId) != null).collect(Collectors.toList());

      LOG.warn("BlockInfo missing for file: {}. BlockIdsWithMissingInfos: {}", inodePath.getUri(),
          missingBlockIds.stream().map(Object::toString).collect(Collectors.joining(",")));
      // Remove old block metadata from block-master before re-committing.
      mBlockMaster.removeBlocks(fileInfo.getBlockIds(), true);
      // Commit all the file blocks (without locations) so the metadata for the block exists.
      commitBlockInfosForFile(
          fileInfo.getBlockIds(), fileInfo.getLength(), fileInfo.getBlockSizeBytes());
      // Reset file-block-info list with the new list.
      try {
        fileInfo.setFileBlockInfos(getFileBlockInfoListInternal(inodePath));
      } catch (InvalidPathException e) {
        throw new FileDoesNotExistException(
            String.format("Hydration failed for file: %s", inodePath.getUri()), e);
      }
    }
    fileInfo.setXAttr(inode.getXAttr());
    MountTable.Resolution resolution;
    try {
      resolution = mMountTable.resolve(uri);
    } catch (InvalidPathException e) {
      throw new FileDoesNotExistException(e.getMessage(), e);
    }
    AlluxioURI resolvedUri = resolution.getUri();
    fileInfo.setUfsPath(resolvedUri.toString());
    fileInfo.setMountId(resolution.getMountId());
    if (counter == null) {
      Metrics.getUfsOpsSavedCounter(resolution.getUfsMountPointUri(),
          Metrics.UFSOps.GET_FILE_INFO).inc();
    } else {
      counter.inc();
    }

    Metrics.FILE_INFOS_GOT.inc();
    return fileInfo;
  }

  @Override
  public PersistenceState getPersistenceState(long fileId) throws FileDoesNotExistException {
    try (LockedInodePath inodePath = mInodeTree.lockFullInodePath(fileId, LockPattern.READ)) {
      return inodePath.getInode().getPersistenceState();
    }
  }

  @Override
  public void listStatus(AlluxioURI path, ListStatusContext context,
      ResultStream<FileInfo> resultStream)
      throws AccessControlException, FileDoesNotExistException, InvalidPathException, IOException {
    Metrics.GET_FILE_INFO_OPS.inc();
    LockingScheme lockingScheme = new LockingScheme(path, LockPattern.READ, false);
    boolean ufsAccessed = false;
    long opTimeMs = System.currentTimeMillis();
    long syncMetadataTimeMs = 0;
    long loadNotExistTimeMs = 0;
    long runAttempt = 0;
    long tryLockTimeMs = 0;
    long listStatusInternalTimeMs = 0;
    try (RpcContext rpcContext = createRpcContext(context);
        FileSystemMasterAuditContext auditContext =
            createAuditContext("listStatus", path, null, null)) {

      DescendantType descendantType =
          context.getOptions().getRecursive() ? DescendantType.ALL : DescendantType.ONE;
      if (!syncMetadata(rpcContext, path, context.getOptions().getCommonOptions(), descendantType,
          auditContext, LockedInodePath::getInodeOrNull,
          (inodePath, permChecker) -> permChecker.checkPermission(Mode.Bits.READ, inodePath),
          false).equals(NOT_NEEDED)) {
        // If synced, do not load metadata.
        context.getOptions().setLoadMetadataType(LoadMetadataPType.NEVER);
        ufsAccessed = true;
      }
      syncMetadataTimeMs = System.currentTimeMillis() - opTimeMs;
      /*
      See the comments in #getFileIdInternal for an explanation on why the loop here is required.
       */
      DescendantType loadDescendantType;
      if (context.getOptions().getLoadMetadataType() == LoadMetadataPType.NEVER) {
        loadDescendantType = DescendantType.NONE;
      } else if (context.getOptions().getRecursive()) {
        loadDescendantType = DescendantType.ALL;
      } else {
        loadDescendantType = DescendantType.ONE;
      }
      // load metadata for 1 level of descendants, or all descendants if recursive
      LoadMetadataContext loadMetadataContext = LoadMetadataContext.mergeFrom(
          LoadMetadataPOptions.newBuilder().setCreateAncestors(true)
              .setLoadType(context.getOptions().getLoadMetadataType())
              .setLoadDescendantType(GrpcUtils.toProto(loadDescendantType)).setCommonOptions(
              FileSystemMasterCommonPOptions.newBuilder()
                  .setTtl(context.getOptions().getCommonOptions().getTtl())
                  .setTtlAction(context.getOptions().getCommonOptions().getTtlAction())));
      boolean loadMetadata = false;
      boolean run = true;
      while (run) {
        runAttempt++;
        run = false;
        if (loadMetadata) {
          long loadNotExistStartTimeMs = System.currentTimeMillis();
          loadMetadataIfNotExist(rpcContext, path, loadMetadataContext, false);
          ufsAccessed = true;
          loadNotExistTimeMs += System.currentTimeMillis() - loadNotExistStartTimeMs;
        }

        long tryLockStartTimeMs = System.currentTimeMillis();
        // We just synced; the new lock pattern should not sync.
        try (LockedInodePath inodePath = mInodeTree.lockInodePath(lockingScheme)) {
          tryLockTimeMs += System.currentTimeMillis() - tryLockStartTimeMs;
          auditContext.setSrcInode(inodePath.getInodeOrNull());
          try {
            mPermissionChecker.checkPermission(Mode.Bits.READ, inodePath);
          } catch (AccessControlException e) {
            auditContext.setAllowed(false);
            throw e;
          }
          if (!loadMetadata) {
            Inode inode;
            boolean isLoaded = true;
            if (inodePath.fullPathExists()) {
              inode = inodePath.getInode();
              if (inode.isDirectory()
                  && context.getOptions().getLoadMetadataType() != LoadMetadataPType.ALWAYS) {
                InodeDirectory inodeDirectory = inode.asDirectory();
                isLoaded = inodeDirectory.isDirectChildrenLoaded();
                if (context.getOptions().getRecursive()) {
                  isLoaded = areDescendantsLoaded(inodeDirectory);
                }
                if (isLoaded) {
                  // no need to load again.
                  loadMetadataContext.getOptions().setLoadDescendantType(LoadDescendantPType.NONE);
                }
              }
            } else {
              checkLoadMetadataOptions(context.getOptions().getLoadMetadataType(),
                  inodePath.getUri());
            }
            if (shouldLoadMetadataIfNotExists(inodePath, loadMetadataContext)) {
              loadMetadata = true;
              run = true;
              continue;
            }
          }
          ensureFullPathAndUpdateCache(inodePath);

          auditContext.setSrcInode(inodePath.getInode());
          MountTable.Resolution resolution;
          if (!context.getOptions().hasLoadMetadataOnly()
              || !context.getOptions().getLoadMetadataOnly()) {
            DescendantType descendantTypeForListStatus =
                (context.getOptions().getRecursive()) ? DescendantType.ALL : DescendantType.ONE;
            try {
              resolution = mMountTable.resolve(path);
            } catch (InvalidPathException e) {
              throw new FileDoesNotExistException(e.getMessage(), e);
            }
            Counter counter =  Metrics.getUfsOpsSavedCounter(resolution.getUfsMountPointUri(),
                Metrics.UFSOps.GET_FILE_INFO);
            long listStatusInternalStartTimeMs = System.currentTimeMillis();
            listStatusInternal(context, rpcContext, inodePath, auditContext,
                descendantTypeForListStatus, resultStream, 0,
                counter);
            listStatusInternalTimeMs += System.currentTimeMillis() - listStatusInternalStartTimeMs;
            if (!ufsAccessed) {
              Metrics.getUfsOpsSavedCounter(resolution.getUfsMountPointUri(),
                  Metrics.UFSOps.LIST_STATUS).inc();
            }
          }
          auditContext.setSucceeded(true);
          Metrics.FILE_INFOS_GOT.inc();
        }
      }
      long allTimeMs = System.currentTimeMillis() - opTimeMs;
      if (allTimeMs > mSlowListOperationThreshold) {
        LOG.warn("path {} slow listStatus exceed {} : descendantType {}, loadDescendantType {}, "
                + "syncMetaTimeMs {}, runAttempt {}, loadNotExistMs {}, tryLockMs {}, "
                + "listStatusInternalTimeMs {}",
            path, allTimeMs, descendantType, loadDescendantType, syncMetadataTimeMs,
            runAttempt, loadNotExistTimeMs, tryLockTimeMs, listStatusInternalTimeMs);
      }
    }
  }

  @Override
  public List<FileInfo> listStatus(AlluxioURI path, ListStatusContext context)
      throws AccessControlException, FileDoesNotExistException, InvalidPathException, IOException {
    final List<FileInfo> fileInfos = Collections.synchronizedList(new ArrayList<>());
    listStatus(path, context, (item) -> fileInfos.add(item));
    return fileInfos;
  }

  /**
   * Lists the status of the path in {@link LockedInodePath}, possibly recursively depending on the
   * descendantType. The result is returned via a list specified by statusList, in postorder
   * traversal order.
   *
   * @param context call context
   * @param rpcContext the context for the RPC call
   * @param currInodePath the inode path to find the status
   * @param auditContext the audit context to return any access exceptions
   * @param descendantType if the currInodePath is a directory, how many levels of its descendant
   *        should be returned
   * @param resultStream the stream to receive individual results
   * @param depth internal use field for tracking depth relative to root item
   */
  protected void listStatusInternal(ListStatusContext context, RpcContext rpcContext,
      LockedInodePath currInodePath, AuditContext auditContext, DescendantType descendantType,
      ResultStream<FileInfo> resultStream, int depth, Counter counter)
      throws FileDoesNotExistException, UnavailableException,
      AccessControlException, InvalidPathException {
    rpcContext.throwIfCancelled();
    Inode inode = currInodePath.getInode();
    if (inode.isDirectory() && descendantType != DescendantType.NONE) {
      try {
        // TODO(david): Return the error message when we do not have permission
        mPermissionChecker.checkPermission(Mode.Bits.EXECUTE, currInodePath);
      } catch (AccessControlException e) {
        auditContext.setAllowed(false);
        if (descendantType == DescendantType.ALL) {
          return;
        } else {
          throw e;
        }
      }
      mAccessTimeUpdater.updateAccessTime(rpcContext.getJournalContext(), inode,
          CommonUtils.getCurrentMs());
      DescendantType nextDescendantType = (descendantType == DescendantType.ALL)
          ? DescendantType.ALL : DescendantType.NONE;
      // This is to generate a parsed child path components to be passed to lockChildPath
      String [] childComponentsHint = null;
      for (Inode child : mInodeStore.getChildren(inode.asDirectory())) {
        if (childComponentsHint == null) {
          String[] parentComponents = PathUtils.getPathComponents(currInodePath.getUri().getPath());
          childComponentsHint = new String[parentComponents.length + 1];
          System.arraycopy(parentComponents, 0, childComponentsHint, 0, parentComponents.length);
        }
        // TODO(david): Make extending InodePath more efficient
        childComponentsHint[childComponentsHint.length - 1] = child.getName();

        try (LockedInodePath childInodePath =
            currInodePath.lockChild(child, LockPattern.READ, childComponentsHint)) {
          listStatusInternal(context, rpcContext, childInodePath, auditContext, nextDescendantType,
              resultStream, depth + 1, counter);
        } catch (InvalidPathException | FileDoesNotExistException e) {
          LOG.debug("Path \"{}\" is invalid, has been ignored.",
              PathUtils.concatPath("/", childComponentsHint));
        }
      }
    }
    // Listing a directory should not emit item for the directory itself.
    if (depth != 0 || inode.isFile()) {
      resultStream.submit(getFileInfoInternal(currInodePath, counter));
    }
  }

  /**
   * Checks the {@link LoadMetadataPType} to determine whether or not to proceed in loading
   * metadata. This method assumes that the path does not exist in Alluxio namespace, and will
   * throw an exception if metadata should not be loaded.
   *
   * @param loadMetadataType the {@link LoadMetadataPType} to check
   * @param path the path that does not exist in Alluxio namespace (used for exception message)
   */
  private void checkLoadMetadataOptions(LoadMetadataPType loadMetadataType, AlluxioURI path)
          throws FileDoesNotExistException {
    if (loadMetadataType == LoadMetadataPType.NEVER || (loadMetadataType == LoadMetadataPType.ONCE
            && mUfsAbsentPathCache.isAbsentSince(path, UfsAbsentPathCache.ALWAYS))) {
      throw new FileDoesNotExistException(ExceptionMessage.PATH_DOES_NOT_EXIST.getMessage(path));
    }
  }

  private boolean areDescendantsLoaded(InodeDirectoryView inode) {
    if (!inode.isDirectChildrenLoaded()) {
      return false;
    }
    for (Inode child : mInodeStore.getChildren(inode)) {
      if (child.isDirectory()) {
        if (!areDescendantsLoaded(child.asDirectory())) {
          return false;
        }
      }
    }
    return true;
  }

  /**
   * Checks to see if the entire path exists in Alluxio. Updates the absent cache if it does not
   * exist.
   *
   * @param inodePath the path to ensure
   */
  private void ensureFullPathAndUpdateCache(LockedInodePath inodePath)
      throws InvalidPathException, FileDoesNotExistException {
    boolean exists = false;
    try {
      mInodeTree.ensureFullInodePath(inodePath);
      exists = true;
    } finally {
      if (!exists) {
        mUfsAbsentPathCache.processAsync(inodePath.getUri(), inodePath.getInodeList());
      }
    }
  }

  @Override
  public FileSystemMasterView getFileSystemMasterView() {
    return new FileSystemMasterView(this);
  }

  @Override
  public void checkAccess(AlluxioURI path, CheckAccessContext context)
      throws FileDoesNotExistException, InvalidPathException, AccessControlException, IOException {
    try (RpcContext rpcContext = createRpcContext(context);
         FileSystemMasterAuditContext auditContext =
             createAuditContext("checkAccess", path, null, null)) {
      Mode.Bits bits = Mode.Bits.fromProto(context.getOptions().getBits());
      syncMetadata(rpcContext,
          path,
          context.getOptions().getCommonOptions(),
          DescendantType.NONE,
          auditContext,
          LockedInodePath::getInodeOrNull,
          (inodePath, permChecker) -> permChecker.checkPermission(bits, inodePath),
          false
      );

      LockingScheme lockingScheme =
          createLockingScheme(path, context.getOptions().getCommonOptions(),
              LockPattern.READ);
      try (LockedInodePath inodePath = mInodeTree.lockInodePath(lockingScheme)) {
        mPermissionChecker.checkPermission(bits, inodePath);
        if (!inodePath.fullPathExists()) {
          throw new FileDoesNotExistException(ExceptionMessage
              .PATH_DOES_NOT_EXIST.getMessage(path));
        }
        auditContext.setSucceeded(true);
      }
    }
  }

  @Override
  public List<AlluxioURI> checkConsistency(AlluxioURI path, CheckConsistencyContext context)
      throws AccessControlException, FileDoesNotExistException, InvalidPathException, IOException {
    List<AlluxioURI> inconsistentUris = new ArrayList<>();
    try (RpcContext rpcContext = createRpcContext(context);
        FileSystemMasterAuditContext auditContext =
            createAuditContext("checkConsistency", path, null, null)) {

      InodeSyncStream.SyncStatus syncStatus = syncMetadata(rpcContext,
          path,
          context.getOptions().getCommonOptions(),
          DescendantType.ALL,
          auditContext,
          LockedInodePath::getInodeOrNull,
          (inodePath, permChecker) -> permChecker.checkPermission(Mode.Bits.READ, inodePath),
          false);

      LockingScheme lockingScheme =
          createLockingScheme(path, context.getOptions().getCommonOptions(), LockPattern.READ);
      try (LockedInodePath parent = mInodeTree.lockInodePath(
          lockingScheme.getPath(), lockingScheme.getPattern())) {
        auditContext.setSrcInode(parent.getInodeOrNull());
        try {
          mPermissionChecker.checkPermission(Mode.Bits.READ, parent);
        } catch (AccessControlException e) {
          auditContext.setAllowed(false);
          throw e;
        }
        checkConsistencyRecursive(parent, inconsistentUris, false,
            syncStatus == OK);

        auditContext.setSucceeded(true);
      }
    }
    return inconsistentUris;
  }

  @Override
  public boolean exists(AlluxioURI path, ExistsContext context)
      throws AccessControlException, IOException {
    try (RpcContext rpcContext = createRpcContext(context);
         FileSystemMasterAuditContext auditContext =
             createAuditContext("exists", path, null, null)) {
      syncMetadata(
          rpcContext, path, context.getOptions().getCommonOptions(),
          DescendantType.ONE, auditContext, LockedInodePath::getInodeOrNull,
          (inodePath, permChecker) -> permChecker.checkPermission(Mode.Bits.READ, inodePath),
          false);

      try (LockedInodePath inodePath = mInodeTree.lockInodePath(createLockingScheme(path,
          context.getOptions().getCommonOptions(), LockPattern.READ))) {
        LoadMetadataContext lmCtx = LoadMetadataContext.create(
            LoadMetadataPOptions.newBuilder()
                .setCommonOptions(context.getOptions().getCommonOptions())
                .setLoadType(context.getOptions().getLoadMetadataType()));
        if (shouldLoadMetadataIfNotExists(inodePath, lmCtx)) {
          checkLoadMetadataOptions(context.getOptions().getLoadMetadataType(), path);
          loadMetadataIfNotExist(rpcContext, path, lmCtx, false);
        }
      } catch (FileDoesNotExistException e) {
        return false;
      }

      try (LockedInodePath inodePath = mInodeTree.lockInodePath(createLockingScheme(path,
          context.getOptions().getCommonOptions(), LockPattern.READ))) {
        auditContext.setSucceeded(true);
        return inodePath.fullPathExists();
      }
    } catch (InvalidPathException e) {
      return false;
    }
  }

  private void checkConsistencyRecursive(LockedInodePath inodePath,
      List<AlluxioURI> inconsistentUris, boolean assertInconsistent, boolean metadataSynced)
          throws IOException, FileDoesNotExistException {
    Inode inode = inodePath.getInode();
    try {
      if (assertInconsistent || !checkConsistencyInternal(inodePath)) {
        inconsistentUris.add(inodePath.getUri());
        // If a dir in Alluxio is inconsistent with underlying storage,
        // we can assert the children is inconsistent.
        // If a file is inconsistent, please ignore this parameter cause it has no child node.
        assertInconsistent = true;
      }
      if (inode.isDirectory()) {
        InodeDirectory inodeDir = inode.asDirectory();
        Iterable<? extends Inode> children = mInodeStore.getChildren(inodeDir);
        for (Inode child : children) {
          try (LockedInodePath childPath = inodePath.lockChild(child, LockPattern.READ)) {
            checkConsistencyRecursive(childPath, inconsistentUris, assertInconsistent,
                metadataSynced);
          }
        }
        // If a file exists in ufs but not in alluxio,
        // it should be treated as an inconsistent file.
        // if it is a directory we could ignore the subpaths.
        // if the metadata has already been synced, then we could skip it.
        if (metadataSynced) {
          return;
        }
        MountTable.Resolution resolution = mMountTable.resolve(inodePath.getUri());
        UfsStatus[] statuses;
        try (CloseableResource<UnderFileSystem> ufsResource = resolution.acquireUfsResource()) {
          UnderFileSystem ufs = ufsResource.get();
          String ufsPath = resolution.getUri().getPath();
          statuses = ufs.listStatus(ufsPath);
        }
        if (statuses != null) {
          HashSet<String> alluxioFileNames = Streams.stream(children)
              .map(Inode::getName)
              .collect(Collectors.toCollection(HashSet::new));
          Arrays.stream(statuses).forEach(status -> {
            if (!alluxioFileNames.contains(status.getName())) {
              inconsistentUris.add(inodePath.getUri().join(status.getName()));
            }
          });
        }
      }
    } catch (InvalidPathException e) {
      LOG.debug("Path \"{}\" is invalid, has been ignored.",
          PathUtils.concatPath(inodePath.getUri().getPath()));
    }
  }

  /**
   * Checks if a path is consistent between Alluxio and the underlying storage.
   * <p>
   * A path without a backing under storage is always consistent.
   * <p>
   * A not persisted path is considered consistent if:
   * 1. It does not shadow an object in the underlying storage.
   * <p>
   * A persisted path is considered consistent if:
   * 1. An equivalent object exists for its under storage path.
   * 2. The metadata of the Alluxio and under storage object are equal.
   *
   * @param inodePath the path to check. This must exist and be read-locked
   * @return true if the path is consistent, false otherwise
   */
  private boolean checkConsistencyInternal(LockedInodePath inodePath) throws InvalidPathException,
      IOException {
    Inode inode;
    try {
      inode = inodePath.getInode();
    } catch (FileDoesNotExistException e) {
      throw new RuntimeException(e); // already checked existence when creating the inodePath
    }
    MountTable.Resolution resolution = mMountTable.resolve(inodePath.getUri());
    try (CloseableResource<UnderFileSystem> ufsResource = resolution.acquireUfsResource()) {
      UnderFileSystem ufs = ufsResource.get();
      String ufsPath = resolution.getUri().getPath();
      if (ufs == null) {
        return true;
      }
      if (!inode.isPersisted()) {
        return !ufs.exists(ufsPath);
      }
      UfsStatus ufsStatus;
      try {
        ufsStatus = ufs.getStatus(ufsPath);
      } catch (FileNotFoundException e) {
        return !inode.isPersisted();
      }
      // TODO(calvin): Evaluate which other metadata fields should be validated.
      if (inode.isDirectory()) {
        return ufsStatus.isDirectory();
      } else {
        String ufsFingerprint = Fingerprint.create(ufs.getUnderFSType(), ufsStatus).serialize();
        return ufsStatus.isFile()
            && (ufsFingerprint.equals(inode.asFile().getUfsFingerprint()))
            && ufsStatus instanceof UfsFileStatus
            && ((UfsFileStatus) ufsStatus).getContentLength() == inode.asFile().getLength();
      }
    }
  }

  @Override
  public void completeFile(AlluxioURI path, CompleteFileContext context)
      throws BlockInfoException, FileDoesNotExistException, InvalidPathException,
      InvalidFileSizeException, FileAlreadyCompletedException, AccessControlException,
      UnavailableException {
    if (isOperationComplete(context)) {
      Metrics.COMPLETED_OPERATION_RETRIED_COUNT.inc();
      LOG.warn("A completed \"completeFile\" operation has been retried. {}", context);
      return;
    }
    Metrics.COMPLETE_FILE_OPS.inc();
    // No need to syncMetadata before complete.
    try (RpcContext rpcContext = createRpcContext(context);
         LockedInodePath inodePath = mInodeTree.lockFullInodePath(path, LockPattern.WRITE_INODE);
         FileSystemMasterAuditContext auditContext =
             createAuditContext("completeFile", path, null, inodePath.getInodeOrNull())) {
      try {
        mPermissionChecker.checkPermission(Mode.Bits.WRITE, inodePath);
      } catch (AccessControlException e) {
        auditContext.setAllowed(false);
        throw e;
      }
      // Even readonly mount points should be able to complete a file, for UFS reads in CACHE mode.
      completeFileInternal(rpcContext, inodePath, context);
      // Schedule async persistence if requested.
      if (context.getOptions().hasAsyncPersistOptions()) {
        scheduleAsyncPersistenceInternal(inodePath, ScheduleAsyncPersistenceContext
            .create(context.getOptions().getAsyncPersistOptionsBuilder()), rpcContext);
      }
      auditContext.setSucceeded(true);
      cacheOperation(context);
    }
  }

  /**
   * Completes a file. After a file is completed, it cannot be written to.
   *
   * @param rpcContext the rpc context
   * @param inodePath the {@link LockedInodePath} to complete
   * @param context the method context
   */
  void completeFileInternal(RpcContext rpcContext, LockedInodePath inodePath,
      CompleteFileContext context)
      throws InvalidPathException, FileDoesNotExistException, BlockInfoException,
      FileAlreadyCompletedException, InvalidFileSizeException, UnavailableException {
    Inode inode = inodePath.getInode();
    if (!inode.isFile()) {
      throw new FileDoesNotExistException(
          ExceptionMessage.PATH_MUST_BE_FILE.getMessage(inodePath.getUri()));
    }

    InodeFile fileInode = inode.asFile();
    List<Long> blockIdList = fileInode.getBlockIds();
    List<BlockInfo> blockInfoList = mBlockMaster.getBlockInfoList(blockIdList);
    if (!fileInode.isPersisted() && blockInfoList.size() != blockIdList.size()) {
      throw new BlockInfoException("Cannot complete a file without all the blocks committed");
    }

    // Iterate over all file blocks committed to Alluxio, computing the length and verify that all
    // the blocks (except the last one) is the same size as the file block size.
    long inAlluxioLength = 0;
    long fileBlockSize = fileInode.getBlockSizeBytes();
    for (int i = 0; i < blockInfoList.size(); i++) {
      BlockInfo blockInfo = blockInfoList.get(i);
      inAlluxioLength += blockInfo.getLength();
      if (i < blockInfoList.size() - 1 && blockInfo.getLength() != fileBlockSize) {
        throw new BlockInfoException(
            "Block index " + i + " has a block size smaller than the file block size (" + fileInode
                .getBlockSizeBytes() + ")");
      }
    }

    // If the file is persisted, its length is determined by UFS. Otherwise, its length is
    // determined by its size in Alluxio.
    long length = fileInode.isPersisted() ? context.getOptions().getUfsLength() : inAlluxioLength;

    String ufsFingerprint = Constants.INVALID_UFS_FINGERPRINT;
    if (fileInode.isPersisted()) {
      UfsStatus ufsStatus = context.getUfsStatus();
      // Retrieve the UFS fingerprint for this file.
      MountTable.Resolution resolution = mMountTable.resolve(inodePath.getUri());
      AlluxioURI resolvedUri = resolution.getUri();
      try (CloseableResource<UnderFileSystem> ufsResource = resolution.acquireUfsResource()) {
        UnderFileSystem ufs = ufsResource.get();
        if (ufsStatus == null) {
          ufsFingerprint = ufs.getParsedFingerprint(resolvedUri.toString()).serialize();
        } else {
          ufsFingerprint = Fingerprint.create(ufs.getUnderFSType(), ufsStatus).serialize();
        }
      }
    }

    completeFileInternal(rpcContext, inodePath, length, context.getOperationTimeMs(),
        ufsFingerprint);
  }

  /**
   * @param rpcContext the rpc context
   * @param inodePath the {@link LockedInodePath} to complete
   * @param length the length to use
   * @param opTimeMs the operation time (in milliseconds)
   * @param ufsFingerprint the ufs fingerprint
   */
  private void completeFileInternal(RpcContext rpcContext, LockedInodePath inodePath, long length,
      long opTimeMs, String ufsFingerprint)
      throws FileDoesNotExistException, InvalidPathException, InvalidFileSizeException,
      FileAlreadyCompletedException, UnavailableException {
    Preconditions.checkState(inodePath.getLockPattern().isWrite());

    InodeFile inode = inodePath.getInodeFile();
    if (inode.isCompleted() && inode.getLength() != Constants.UNKNOWN_SIZE) {
      throw new FileAlreadyCompletedException(String
          .format("File %s has already been completed.", inode.getName()));
    }
    if (length < 0 && length != Constants.UNKNOWN_SIZE) {
      throw new InvalidFileSizeException(
          "File " + inode.getName() + " cannot have negative length: " + length);
    }
    Builder entry = UpdateInodeFileEntry.newBuilder()
        .setId(inode.getId())
        .setPath(inodePath.getUri().getPath())
        .setCompleted(true)
        .setLength(length);

    if (length == Constants.UNKNOWN_SIZE) {
      // TODO(gpang): allow unknown files to be multiple blocks.
      // If the length of the file is unknown, only allow 1 block to the file.
      length = inode.getBlockSizeBytes();
    }
    int sequenceNumber = 0;
    long remainingBytes = length;
    while (remainingBytes > 0) {
      entry.addSetBlocks(BlockId.createBlockId(inode.getBlockContainerId(), sequenceNumber));
      remainingBytes -= Math.min(remainingBytes, inode.getBlockSizeBytes());
      sequenceNumber++;
    }

    if (inode.isPersisted()) {
      // Commit all the file blocks (without locations) so the metadata for the block exists.
      commitBlockInfosForFile(entry.getSetBlocksList(), length, inode.getBlockSizeBytes());
      // The path exists in UFS, so it is no longer absent
      mUfsAbsentPathCache.processExisting(inodePath.getUri());
    }

    // We could introduce a concept of composite entries, so that these two entries could
    // be applied in a single call to applyAndJournal.
    mInodeTree.updateInode(rpcContext, UpdateInodeEntry.newBuilder()
        .setId(inode.getId())
        .setUfsFingerprint(ufsFingerprint)
        .setLastModificationTimeMs(opTimeMs)
        .setLastAccessTimeMs(opTimeMs)
        .setOverwriteModificationTime(true)
        .build());
    mInodeTree.updateInodeFile(rpcContext, entry.build());

    Metrics.FILES_COMPLETED.inc();
  }

  /**
   * Queries InodeTree's operation cache and see if this operation has recently
   * been applied to its persistent state.
   *
   * @param opContext the operation context
   * @return {@code true} if this operation has recently been processed
   */
  private boolean isOperationComplete(OperationContext opContext) {
    return mInodeTree.isOperationComplete(opContext.getOperationId());
  }

  /**
   * Marks this operation as complete in InodeTree's internal retry cache.
   * This will be queried on each operation to avoid re-executing client RPCs.
   *
   * @param opContext the operation context
   */
  private void cacheOperation(OperationContext opContext) {
    mInodeTree.cacheOperation(opContext.getOperationId());
  }

  /**
   * Commits blocks to BlockMaster for given block list.
   *
   * @param blockIds the list of block ids
   * @param fileLength length of the file in bytes
   * @param blockSize the block size in bytes
   */
  private void commitBlockInfosForFile(List<Long> blockIds, long fileLength, long blockSize)
      throws UnavailableException {
    long currLength = fileLength;
    for (long blockId : blockIds) {
      long currentBlockSize = Math.min(currLength, blockSize);
      mBlockMaster.commitBlockInUFS(blockId, currentBlockSize);
      currLength -= currentBlockSize;
    }
  }

  @Override
  public FileInfo createFile(AlluxioURI path, CreateFileContext context)
      throws AccessControlException, InvalidPathException, FileAlreadyExistsException,
      BlockInfoException, IOException, FileDoesNotExistException {
    if (isOperationComplete(context)) {
      Metrics.COMPLETED_OPERATION_RETRIED_COUNT.inc();
      LOG.warn("A completed \"createFile\" operation has been retried. {}", context);
      return getFileInfo(path,
          GetStatusContext.create(GetStatusPOptions.newBuilder()
              .setCommonOptions(FileSystemMasterCommonPOptions.newBuilder().setSyncIntervalMs(-1))
              .setLoadMetadataType(LoadMetadataPType.NEVER).setUpdateTimestamps(false)));
    }
    Metrics.CREATE_FILES_OPS.inc();
    try (RpcContext rpcContext = createRpcContext(context);
        FileSystemMasterAuditContext auditContext =
            createAuditContext("createFile", path, null, null)) {

      syncMetadata(rpcContext,
          path,
          context.getOptions().getCommonOptions(),
          DescendantType.ONE,
          auditContext,
          (inodePath) -> context.getOptions().getRecursive()
              ? inodePath.getLastExistingInode() : inodePath.getParentInodeOrNull(),
          (inodePath, permChecker) -> permChecker
              .checkParentPermission(Mode.Bits.WRITE, inodePath),
          false);

      LockingScheme lockingScheme =
          createLockingScheme(path, context.getOptions().getCommonOptions(),
              LockPattern.WRITE_EDGE);
      try (LockedInodePath inodePath = mInodeTree.lockInodePath(lockingScheme)) {
        auditContext.setSrcInode(inodePath.getParentInodeOrNull());
        if (context.getOptions().getRecursive()) {
          auditContext.setSrcInode(inodePath.getLastExistingInode());
        }
        try {
          mPermissionChecker.checkParentPermission(Mode.Bits.WRITE, inodePath);
        } catch (AccessControlException e) {
          auditContext.setAllowed(false);
          throw e;
        }

        mMountTable.checkUnderWritableMountPoint(path);
        if (context.isPersisted()) {
          // Check if ufs is writable
          checkUfsMode(path, OperationType.WRITE);
        }
        createFileInternal(rpcContext, inodePath, context);
        auditContext.setSrcInode(inodePath.getInode()).setSucceeded(true);
        cacheOperation(context);
        return getFileInfoInternal(inodePath);
      }
    }
  }

  /**
   * @param rpcContext the rpc context
   * @param inodePath the path to be created
   * @param context the method context
   * @return the list of created inodes
   */
  List<Inode> createFileInternal(RpcContext rpcContext, LockedInodePath inodePath,
      CreateFileContext context)
      throws InvalidPathException, FileAlreadyExistsException, BlockInfoException, IOException,
      FileDoesNotExistException {
    if (mWhitelist.inList(inodePath.getUri().toString())) {
      context.setCacheable(true);
    }
    // If the create succeeded, the list of created inodes will not be empty.
    List<Inode> created = mInodeTree.createPath(rpcContext, inodePath, context);

    if (context.isPersisted()) {
      // The path exists in UFS, so it is no longer absent. The ancestors exist in UFS, but the
      // actual file does not exist in UFS yet.
      mUfsAbsentPathCache.processExisting(inodePath.getUri().getParent());
    } else {
      MountTable.Resolution resolution = mMountTable.resolve(inodePath.getUri());
      Metrics.getUfsOpsSavedCounter(resolution.getUfsMountPointUri(),
          Metrics.UFSOps.CREATE_FILE).inc();
    }
    Metrics.FILES_CREATED.inc();
    return created;
  }

  @Override
  public long getNewBlockIdForFile(AlluxioURI path) throws FileDoesNotExistException,
      InvalidPathException, AccessControlException, UnavailableException {
    Metrics.GET_NEW_BLOCK_OPS.inc();
    try (RpcContext rpcContext = createRpcContext();
         LockedInodePath inodePath = mInodeTree.lockFullInodePath(path, LockPattern.WRITE_INODE);
         FileSystemMasterAuditContext auditContext =
            createAuditContext("getNewBlockIdForFile", path, null, inodePath.getInodeOrNull())) {
      try {
        mPermissionChecker.checkPermission(Mode.Bits.WRITE, inodePath);
      } catch (AccessControlException e) {
        auditContext.setAllowed(false);
        throw e;
      }
      Metrics.NEW_BLOCKS_GOT.inc();

      long blockId = mInodeTree.newBlock(rpcContext, NewBlockEntry.newBuilder()
          .setId(inodePath.getInode().getId())
          .build());
      auditContext.setSucceeded(true);
      return blockId;
    }
  }

  @Override
  public Map<String, MountPointInfo> getMountPointInfoSummary() {
    return getMountPointInfoSummary(true);
  }

  @Override
  public Map<String, MountPointInfo> getMountPointInfoSummary(boolean invokeUfs) {
    SortedMap<String, MountPointInfo> mountPoints = new TreeMap<>();
    for (Map.Entry<String, MountInfo> mountPoint : mMountTable.getMountTable().entrySet()) {
      mountPoints.put(mountPoint.getKey(),
              getDisplayMountPointInfo(mountPoint.getValue(), invokeUfs));
    }
    return mountPoints;
  }

  @Override
  public AlluxioURI translateUri(String uriStr) throws InvalidPathException {
    if (mUriTranslator != null) {
      return mUriTranslator.translateUri(uriStr);
    }
    return new AlluxioURI(uriStr);
  }

  @Override
  public MountPointInfo getDisplayMountPointInfo(AlluxioURI path) throws InvalidPathException {
    if (!mMountTable.isMountPoint(path)) {
      throw new InvalidPathException(
          ExceptionMessage.PATH_MUST_BE_MOUNT_POINT.getMessage(path));
    }
    return getDisplayMountPointInfo(mMountTable.getMountTable().get(path.toString()), true);
  }

  /**
   * Gets the mount point information for display from a mount information.
   *
   * @param invokeUfs if true, invoke ufs to set ufs properties
   * @param mountInfo the mount information to transform
   * @return the mount point information
   */
  private MountPointInfo getDisplayMountPointInfo(MountInfo mountInfo, boolean invokeUfs) {
    MountPointInfo info = mountInfo.toDisplayMountPointInfo();
    if (!invokeUfs) {
      return info;
    }
    try (CloseableResource<UnderFileSystem> ufsResource =
             mUfsManager.get(mountInfo.getMountId()).acquireUfsResource()) {
      UnderFileSystem ufs = ufsResource.get();
      info.setUfsType(ufs.getUnderFSType());
      try {
        info.setUfsCapacityBytes(
            ufs.getSpace(info.getUfsUri(), UnderFileSystem.SpaceType.SPACE_TOTAL));
      } catch (IOException e) {
        LOG.warn("Cannot get total capacity of {}", info.getUfsUri(), e);
      }
      try {
        info.setUfsUsedBytes(
            ufs.getSpace(info.getUfsUri(), UnderFileSystem.SpaceType.SPACE_USED));
      } catch (IOException e) {
        LOG.warn("Cannot get used capacity of {}", info.getUfsUri(), e);
      }
    } catch (UnavailableException | NotFoundException e) {
      // We should never reach here
      LOG.error("No UFS cached for {}", info, e);
    }
    return info;
  }

  @Override
  public void delete(AlluxioURI path, DeleteContext context)
      throws IOException, FileDoesNotExistException, DirectoryNotEmptyException,
      InvalidPathException, AccessControlException {
    if (isOperationComplete(context)) {
      Metrics.COMPLETED_OPERATION_RETRIED_COUNT.inc();
      LOG.warn("A completed \"delete\" operation has been retried. {}", context);
      return;
    }
    Metrics.DELETE_PATHS_OPS.inc();
    try (RpcContext rpcContext = createRpcContext(context);
        FileSystemMasterAuditContext auditContext =
            createAuditContext("delete", path, null, null)) {

      if (context.getOptions().getAlluxioOnly()) {
        LOG.debug("alluxio-only deletion on path {} skips metadata sync", path);
      } else {
        syncMetadata(rpcContext,
            path,
            context.getOptions().getCommonOptions(),
            context.getOptions().getRecursive() ? DescendantType.ALL : DescendantType.ONE,
            auditContext,
            LockedInodePath::getInodeOrNull,
            (inodePath, permChecker) ->
                permChecker.checkParentPermission(Mode.Bits.WRITE, inodePath),
            false
        );
      }

      LockingScheme lockingScheme =
          createLockingScheme(path, context.getOptions().getCommonOptions(),
              LockPattern.WRITE_EDGE);
      try (LockedInodePath inodePath = mInodeTree
              .lockInodePath(lockingScheme)) {
        mPermissionChecker.checkParentPermission(Mode.Bits.WRITE, inodePath);
        // If the mount point is read only, we allow removing the in-Alluxio metadata and data
        // in order to load it from the UFS again.
        // This can happen if Alluxio is out-of-sync with the UFS.
        if (!context.getOptions().getAlluxioOnly()) {
          mMountTable.checkUnderWritableMountPoint(path);
        }
        if (!inodePath.fullPathExists()) {
          throw new FileDoesNotExistException(ExceptionMessage.PATH_DOES_NOT_EXIST
              .getMessage(path));
        }

        List<String> failedChildren = new ArrayList<>();
        if (context.getOptions().getRecursive()) {
          List<MountInfo> childrenMountPoints = mMountTable.findChildrenMountPoints(path, true);
          if (!childrenMountPoints.isEmpty()) {
            LOG.debug("Recursively deleting {} which contains mount points {}",
                path, childrenMountPoints);
            for (MountInfo mount : childrenMountPoints) {
              if (mount.getOptions().getReadOnly()) {
                failedChildren.add(new AccessControlException(ExceptionMessage.MOUNT_READONLY,
                    mount.getAlluxioUri(), mount).getMessage());
              }
            }
          }
          if (failedChildren.size() > 0) {
            auditContext.setAllowed(false);
            throw new AccessControlException(ExceptionMessage.DELETE_FAILED_DIR_CHILDREN
                .getMessage(path, StringUtils.join(failedChildren, ",")));
          }
        }

        deleteInternal(rpcContext, inodePath, context, false);
        auditContext.setSucceeded(true);
        cacheOperation(context);
      }
    }
  }

  /**
   * Implements file deletion.
   * <p>
   * This method does not delete blocks. Instead, it returns deleted inodes so that their blocks can
   * be deleted after the inode deletion journal entry has been written. We cannot delete blocks
   * earlier because the inode deletion may fail, leaving us with inode containing deleted blocks.
   *
   * This method is used at:
   * (1) delete()
   * (2) unmount()
   * (3) metadata sync (when a file/dir has been removed in UFS)
   * Permission check should be skipped in (2) and (3).
   *
   * @param rpcContext the rpc context
   * @param inodePath the file {@link LockedInodePath}
   * @param deleteContext the method optitions
   * @param bypassPermCheck whether the permission check has been done before entering this call
   */
  @VisibleForTesting
  public void deleteInternal(RpcContext rpcContext, LockedInodePath inodePath,
      DeleteContext deleteContext, boolean bypassPermCheck) throws FileDoesNotExistException,
      IOException, DirectoryNotEmptyException, InvalidPathException {
    Preconditions.checkState(inodePath.getLockPattern() == LockPattern.WRITE_EDGE);

    // TODO(jiri): A crash after any UFS object is deleted and before the delete operation is
    // journaled will result in an inconsistency between Alluxio and UFS.
    if (!inodePath.fullPathExists()) {
      return;
    }
    long opTimeMs = System.currentTimeMillis();
    Inode inode = inodePath.getInode();
    if (inode == null) {
      return;
    }

    boolean recursive = deleteContext.getOptions().getRecursive();
    if (inode.isDirectory() && !recursive && mInodeStore.hasChildren(inode.asDirectory())) {
      // inode is nonempty, and we don't want to delete a nonempty directory unless recursive is
      // true
      throw new DirectoryNotEmptyException(ExceptionMessage.DELETE_NONEMPTY_DIRECTORY_NONRECURSIVE,
          inode.getName());
    }
    if (mInodeTree.isRootId(inode.getId())) {
      // The root cannot be deleted.
      throw new InvalidPathException(ExceptionMessage.DELETE_ROOT_DIRECTORY.getMessage());
    }

    // Inodes for which deletion will be attempted
    List<Pair<AlluxioURI, LockedInodePath>> inodesToDelete;
    if (inode.isDirectory()) {
      inodesToDelete = new ArrayList<>((int) inode.asDirectory().getChildCount());
    } else {
      inodesToDelete = new ArrayList<>(1);
    }
    // Add root of sub-tree to delete
    inodesToDelete.add(new Pair<>(inodePath.getUri(), inodePath));
    // Inodes that are not safe for recursive deletes
    // Issues#15266: This can be replaced by a Trie<Long> using prefix matching
    Set<Long> unsafeInodes = new HashSet<>();
    // Unsafe parents due to containing a child which cannot be deleted
    // are initially contained in a separate set, allowing their children
    // to be deleted for which the user has permissions
    Set<Long> unsafeParentInodes = new HashSet<>();
    // Alluxio URIs (and the reason for failure) which could not be deleted
    List<Pair<String, String>> failedUris = new ArrayList<>();

    try (LockedInodePathList descendants = mInodeTree.getDescendants(inodePath)) {
      // This walks the tree in a DFS flavor, first all the children in a subtree,
      // then the sibling trees one by one.
      // Therefore, we first see a parent, then all its children.
      for (LockedInodePath childPath : descendants) {
        if (bypassPermCheck) {
          inodesToDelete.add(new Pair<>(mInodeTree.getPath(childPath.getInode()), childPath));
        } else {
          try {
            // If this inode's parent already failed the permission check, skip this child
            // Because we first see the parent then all its children
            if (unsafeInodes.contains(childPath.getAncestorInode().getId())) {
              // We still need to add this child to the unsafe set because we are going to
              // walk over this child's children.
              unsafeInodes.add(childPath.getInode().getId());
              continue;
            }
            mPermissionChecker.checkPermission(Mode.Bits.WRITE, childPath);
            inodesToDelete.add(new Pair<>(mInodeTree.getPath(childPath.getInode()), childPath));
          } catch (AccessControlException e) {
            // If we do not have permission to delete the inode, then add to unsafe set
            Inode inodeToDelete = childPath.getInode();
            unsafeInodes.add(inodeToDelete.getId());
            // Propagate 'unsafe-ness' to parent as one of its descendants can't be deleted
            unsafeParentInodes.add(inodeToDelete.getParentId());
            // All this node's children will be skipped in the failure message
            failedUris.add(new Pair<>(childPath.toString(), e.getMessage()));
          }
        }
      }
      unsafeInodes.addAll(unsafeParentInodes);
      // Prepare to delete persisted inodes
      UfsDeleter ufsDeleter = NoopUfsDeleter.INSTANCE;
      if (!deleteContext.getOptions().getAlluxioOnly()) {
        ufsDeleter = new SafeUfsDeleter(mMountTable, mInodeStore, inodesToDelete,
            deleteContext.getOptions().build());
      }

      // We go through each inode, removing it from its parent set and from mDelInodes. If it's a
      // file, we deal with the checkpoints and blocks as well.
      for (int i = inodesToDelete.size() - 1; i >= 0; i--) {
        rpcContext.throwIfCancelled();
        Pair<AlluxioURI, LockedInodePath> inodePairToDelete = inodesToDelete.get(i);
        AlluxioURI alluxioUriToDelete = inodePairToDelete.getFirst();
        Inode inodeToDelete = inodePairToDelete.getSecond().getInode();

        String failureReason = null;
        if (unsafeInodes.contains(inodeToDelete.getId())) {
          failureReason = ExceptionMessage.DELETE_FAILED_DIR_NONEMPTY.getMessage();
        } else if (inodeToDelete.isPersisted()) {
          // If this is a mount point, we have deleted all the children and can unmount it
          // TODO(calvin): Add tests (ALLUXIO-1831)
          if (mMountTable.isMountPoint(alluxioUriToDelete)) {
            mMountTable.delete(rpcContext, alluxioUriToDelete, true);
          } else {
            if (!deleteContext.getOptions().getAlluxioOnly()) {
              try {
                checkUfsMode(alluxioUriToDelete, OperationType.WRITE);
                // Attempt to delete node if all children were deleted successfully
                ufsDeleter.delete(alluxioUriToDelete, inodeToDelete);
              } catch (AccessControlException | IOException e) {
                // In case ufs is not writable, we will still attempt to delete other entries
                // if any as they may be from a different mount point
                LOG.warn("Failed to delete {}: {}", alluxioUriToDelete, e.toString());
                failureReason = e.getMessage();
              }
            }
          }
        }
        if (failureReason == null) {
          if (inodeToDelete.isFile()) {
            long fileId = inodeToDelete.getId();
            // Remove the file from the set of files to persist.
            mPersistRequests.remove(fileId);
            // Cancel any ongoing jobs.
            PersistJob job = mPersistJobs.get(fileId);
            if (job != null) {
              job.setCancelState(PersistJob.CancelState.TO_BE_CANCELED);
            }
          }
        } else {
          unsafeInodes.add(inodeToDelete.getId());
          // Propagate 'unsafe-ness' to parent as one of its descendants can't be deleted
          unsafeInodes.add(inodeToDelete.getParentId());
          failedUris.add(new Pair<>(alluxioUriToDelete.toString(), failureReason));

          // Something went wrong with this path so it cannot be removed normally
          // Remove the path from further processing
          inodesToDelete.set(i, null);
        }
      }

      if (mSyncManager.isSyncPoint(inodePath.getUri())) {
        mSyncManager.stopSyncAndJournal(RpcContext.NOOP, inodePath.getUri());
      }

      // Delete Inodes from children to parents
      for (int i = inodesToDelete.size() - 1; i >= 0; i--) {
        Pair<AlluxioURI, LockedInodePath> delInodePair = inodesToDelete.get(i);
        // The entry is null because an error is met from the pre-processing
        if (delInodePair == null) {
          continue;
        }
        LockedInodePath tempInodePath = delInodePair.getSecond();
        MountTable.Resolution resolution = mMountTable.resolve(tempInodePath.getUri());
        mInodeTree.deleteInode(rpcContext, tempInodePath, opTimeMs);
        if (deleteContext.getOptions().getAlluxioOnly()) {
          Metrics.getUfsOpsSavedCounter(resolution.getUfsMountPointUri(),
              Metrics.UFSOps.DELETE_FILE).inc();
        }
      }

      if (!failedUris.isEmpty()) {
        throw new FailedPreconditionException(buildDeleteFailureMessage(failedUris));
      }
    }
    Metrics.PATHS_DELETED.inc(inodesToDelete.size());
  }

  private String buildDeleteFailureMessage(List<Pair<String, String>> failedUris) {
    StringBuilder errorReport = new StringBuilder(
        ExceptionMessage.DELETE_FAILED_UFS.getMessage(failedUris.size() + " paths: "));
    boolean trim = !LOG.isDebugEnabled() && failedUris.size() > 20;
    for (int i = 0; i < (trim ? 20 : failedUris.size()); i++) {
      if (i > 0) {
        errorReport.append(", ");
      }
      Pair<String, String> pathAndError = failedUris.get(i);
      errorReport.append(String.format("%s (%s)",
          pathAndError.getFirst(), pathAndError.getSecond()));
    }
    if (trim) {
      errorReport.append("...(only 20 errors shown)");
    }
    return errorReport.toString();
  }

  @Override
  public List<FileBlockInfo> getFileBlockInfoList(AlluxioURI path)
      throws FileDoesNotExistException, InvalidPathException, AccessControlException,
      UnavailableException {
    Metrics.GET_FILE_BLOCK_INFO_OPS.inc();
    try (LockedInodePath inodePath = mInodeTree.lockFullInodePath(path, LockPattern.READ);
         FileSystemMasterAuditContext auditContext =
            createAuditContext("getFileBlockInfoList", path, null, inodePath.getInodeOrNull())) {
      try {
        mPermissionChecker.checkPermission(Mode.Bits.READ, inodePath);
      } catch (AccessControlException e) {
        auditContext.setAllowed(false);
        throw e;
      }
      List<FileBlockInfo> ret = getFileBlockInfoListInternal(inodePath);
      Metrics.FILE_BLOCK_INFOS_GOT.inc();
      auditContext.setSucceeded(true);
      return ret;
    }
  }

  /**
   * @param inodePath the {@link LockedInodePath} to get the info for
   * @return a list of {@link FileBlockInfo} for all the blocks of the given inode
   */
  private List<FileBlockInfo> getFileBlockInfoListInternal(LockedInodePath inodePath)
      throws InvalidPathException, FileDoesNotExistException, UnavailableException {
    InodeFile file = inodePath.getInodeFile();
    List<BlockInfo> blockInfoList = mBlockMaster.getBlockInfoList(file.getBlockIds());

    List<FileBlockInfo> ret = new ArrayList<>(blockInfoList.size());
    for (BlockInfo blockInfo : blockInfoList) {
      ret.add(generateFileBlockInfo(inodePath, blockInfo));
    }
    return ret;
  }

  /**
   * Generates a {@link FileBlockInfo} object from internal metadata. This adds file information to
   * the block, such as the file offset, and additional UFS locations for the block.
   *
   * @param inodePath the file the block is a part of
   * @param blockInfo the {@link BlockInfo} to generate the {@link FileBlockInfo} from
   * @return a new {@link FileBlockInfo} for the block
   */
  private FileBlockInfo generateFileBlockInfo(LockedInodePath inodePath, BlockInfo blockInfo)
      throws FileDoesNotExistException {
    InodeFile file = inodePath.getInodeFile();
    FileBlockInfo fileBlockInfo = new FileBlockInfo();
    fileBlockInfo.setBlockInfo(blockInfo);
    fileBlockInfo.setUfsLocations(new ArrayList<>());

    // The sequence number part of the block id is the block index.
    long offset = file.getBlockSizeBytes() * BlockId.getSequenceNumber(blockInfo.getBlockId());
    fileBlockInfo.setOffset(offset);

    if (fileBlockInfo.getBlockInfo().getLocations().isEmpty() && file.isPersisted()) {
      // No alluxio locations, but there is a checkpoint in the under storage system. Add the
      // locations from the under storage system.
      long blockId = fileBlockInfo.getBlockInfo().getBlockId();
      List<String> locations = mUfsBlockLocationCache.get(blockId, inodePath.getUri(),
          fileBlockInfo.getOffset());
      if (locations != null) {
        fileBlockInfo.setUfsLocations(locations);
      }
    }
    return fileBlockInfo;
  }

  /**
   * Returns whether the inodeFile is fully in Alluxio or not. The file is fully in Alluxio only if
   * all the blocks of the file are in Alluxio, in other words, the in-Alluxio percentage is 100.
   *
   * @return true if the file is fully in Alluxio, false otherwise
   */
  private boolean isFullyInAlluxio(InodeFile inode) throws UnavailableException {
    return getInAlluxioPercentage(inode) == 100;
  }

  /**
   * Returns whether the inodeFile is fully in memory or not. The file is fully in memory only if
   * all the blocks of the file are in memory, in other words, the in-memory percentage is 100.
   *
   * @return true if the file is fully in Alluxio, false otherwise
   */
  private boolean isFullyInMemory(InodeFile inode) throws UnavailableException {
    return getInMemoryPercentage(inode) == 100;
  }

  @Override
  public List<AlluxioURI> getInAlluxioFiles() throws UnavailableException {
    List<AlluxioURI> files = new ArrayList<>();
    LockedInodePath rootPath;
    try {
      rootPath =
          mInodeTree.lockFullInodePath(new AlluxioURI(AlluxioURI.SEPARATOR), LockPattern.READ);
    } catch (FileDoesNotExistException | InvalidPathException e) {
      // Root should always exist.
      throw new RuntimeException(e);
    }

    try (LockedInodePath inodePath = rootPath) {
      getInAlluxioFilesInternal(inodePath, files);
    }
    return files;
  }

  @Override
  public List<AlluxioURI> getInMemoryFiles() throws UnavailableException {
    List<AlluxioURI> files = new ArrayList<>();
    LockedInodePath rootPath;
    try {
      rootPath =
          mInodeTree.lockFullInodePath(new AlluxioURI(AlluxioURI.SEPARATOR), LockPattern.READ);
    } catch (FileDoesNotExistException | InvalidPathException e) {
      // Root should always exist.
      throw new RuntimeException(e);
    }

    try (LockedInodePath inodePath = rootPath) {
      getInMemoryFilesInternal(inodePath, files);
    }
    return files;
  }

  /**
   * Adds in-Alluxio files to the array list passed in. This method assumes the inode passed in is
   * already read locked.
   *
   * @param inodePath the inode path to search
   * @param files the list to accumulate the results in
   */
  private void getInAlluxioFilesInternal(LockedInodePath inodePath, List<AlluxioURI> files)
      throws UnavailableException {
    Inode inode = inodePath.getInodeOrNull();
    if (inode == null) {
      return;
    }

    if (inode.isFile()) {
      if (isFullyInAlluxio(inode.asFile())) {
        files.add(inodePath.getUri());
      }
    } else {
      // This inode is a directory.
      for (Inode child : mInodeStore.getChildren(inode.asDirectory())) {
        try (LockedInodePath childPath = inodePath.lockChild(child, LockPattern.READ)) {
          getInAlluxioFilesInternal(childPath, files);
        } catch (InvalidPathException e) {
          // Inode is no longer a child, continue.
          continue;
        }
      }
    }
  }

  /**
   * Adds in-memory files to the array list passed in. This method assumes the inode passed in is
   * already read locked.
   *
   * @param inodePath the inode path to search
   * @param files the list to accumulate the results in
   */
  private void getInMemoryFilesInternal(LockedInodePath inodePath, List<AlluxioURI> files)
      throws UnavailableException {
    Inode inode = inodePath.getInodeOrNull();
    if (inode == null) {
      return;
    }

    if (inode.isFile()) {
      if (isFullyInMemory(inode.asFile())) {
        files.add(inodePath.getUri());
      }
    } else {
      // This inode is a directory.
      for (Inode child : mInodeStore.getChildren(inode.asDirectory())) {
        try (LockedInodePath childPath = inodePath.lockChild(child, LockPattern.READ)) {
          getInMemoryFilesInternal(childPath, files);
        } catch (InvalidPathException e) {
          // Inode is no longer a child, continue.
          continue;
        }
      }
    }
  }

  /**
   * Gets the in-memory percentage of an Inode. For a file that has all blocks in Alluxio, it
   * returns 100; for a file that has no block in memory, it returns 0. Returns 0 for a directory.
   *
   * @param inode the inode
   * @return the in memory percentage
   */
  private int getInMemoryPercentage(Inode inode) throws UnavailableException {
    if (!inode.isFile()) {
      return 0;
    }
    InodeFile inodeFile = inode.asFile();

    return getFileInMemoryPercentageInternal(inodeFile,
        mBlockMaster.getBlockInfoList(inodeFile.getBlockIds()));
  }

  /**
   * Gets the File in-memory percentage of a File Inode.
   *
   * @param blockInfos the inode
   * @return the in memory percentage
   */
  private int getFileInMemoryPercentageInternal(InodeFile inodeFile, List<BlockInfo> blockInfos) {
    long length = inodeFile.getLength();
    if (length == 0) {
      return 100;
    }

    long inMemoryLength = 0;
    for (BlockInfo info : blockInfos) {
      if (isInTopStorageTier(info)) {
        inMemoryLength += info.getLength();
      }
    }
    return (int) (inMemoryLength * 100 / length);
  }

  /**
   * Gets the in-Alluxio percentage of an Inode. For a file that has all blocks in Alluxio, it
   * returns 100; for a file that has no block in Alluxio, it returns 0. Returns 0 for a directory.
   *
   * @param inode the inode
   * @return the in alluxio percentage
   */
  private int getInAlluxioPercentage(Inode inode) throws UnavailableException {
    if (!inode.isFile()) {
      return 0;
    }
    InodeFile inodeFile = inode.asFile();

    return getFileInAlluxioPercentageInternal(inodeFile,
        mBlockMaster.getBlockInfoList(inodeFile.getBlockIds()));
  }

  /**
   * Gets the File in-Alluxio percentage of a File Inode.
   *
   * @param inodeFile the File inode
   * @return the in alluxio percentage
   */
  private int getFileInAlluxioPercentageInternal(InodeFile inodeFile, List<BlockInfo> blockInfos) {
    long length = inodeFile.getLength();
    if (length == 0) {
      return 100;
    }

    long inAlluxioLength = 0;
    for (BlockInfo info : blockInfos) {
      if (!info.getLocations().isEmpty()) {
        inAlluxioLength += info.getLength();
      }
    }
    return (int) (inAlluxioLength * 100 / length);
  }

  /**
   * @return true if the given block is in the top storage level in some worker, false otherwise
   */
  private boolean isInTopStorageTier(BlockInfo blockInfo) {
    for (BlockLocation location : blockInfo.getLocations()) {
      if (mBlockMaster.getGlobalStorageTierAssoc().getOrdinal(location.getTierAlias()) == 0) {
        return true;
      }
    }
    return false;
  }

  @Override
  public long createDirectory(AlluxioURI path, CreateDirectoryContext context)
      throws InvalidPathException, FileAlreadyExistsException, IOException, AccessControlException,
      FileDoesNotExistException {
    if (isOperationComplete(context)) {
      Metrics.COMPLETED_OPERATION_RETRIED_COUNT.inc();
      LOG.warn("A completed \"createDirectory\" operation has been retried. {}", context);
      return getFileInfo(path,
          GetStatusContext.create(GetStatusPOptions.newBuilder()
              .setCommonOptions(FileSystemMasterCommonPOptions.newBuilder().setSyncIntervalMs(-1))
              .setLoadMetadataType(LoadMetadataPType.NEVER).setUpdateTimestamps(false)))
                  .getFileId();
    }
    Metrics.CREATE_DIRECTORIES_OPS.inc();
    try (RpcContext rpcContext = createRpcContext(context);
        FileSystemMasterAuditContext auditContext =
            createAuditContext("mkdir", path, null, null)) {

      syncMetadata(rpcContext,
          path,
          context.getOptions().getCommonOptions(),
          DescendantType.ONE,
          auditContext,
          inodePath -> context.getOptions().getRecursive()
              ? inodePath.getLastExistingInode() : inodePath.getParentInodeOrNull(),
          (inodePath, permChecker) -> permChecker.checkParentPermission(Mode.Bits.WRITE, inodePath),
          false
      );

      LockingScheme lockingScheme =
          createLockingScheme(path, context.getOptions().getCommonOptions(),
              LockPattern.WRITE_EDGE);
      try (LockedInodePath inodePath = mInodeTree.lockInodePath(lockingScheme)) {
        auditContext.setSrcInode(inodePath.getParentInodeOrNull());
        if (context.getOptions().getRecursive()) {
          auditContext.setSrcInode(inodePath.getLastExistingInode());
        }
        try {
          mPermissionChecker.checkParentPermission(Mode.Bits.WRITE, inodePath);
        } catch (AccessControlException e) {
          auditContext.setAllowed(false);
          throw e;
        }

        mMountTable.checkUnderWritableMountPoint(path);
        if (context.isPersisted()) {
          checkUfsMode(path, OperationType.WRITE);
        }
        createDirectoryInternal(rpcContext, inodePath, context);
        auditContext.setSrcInode(inodePath.getInode()).setSucceeded(true);
        cacheOperation(context);
        return inodePath.getInode().getId();
      }
    }
  }

  /**
   * Implementation of directory creation for a given path.
   *
   * @param rpcContext the rpc context
   * @param inodePath the path of the directory
   * @param context method context
   * @return a list of created inodes
   */
  List<Inode> createDirectoryInternal(RpcContext rpcContext, LockedInodePath inodePath,
      CreateDirectoryContext context) throws InvalidPathException, FileAlreadyExistsException,
      IOException, FileDoesNotExistException {
    Preconditions.checkState(inodePath.getLockPattern() == LockPattern.WRITE_EDGE);

    try {
      List<Inode> createResult = mInodeTree.createPath(rpcContext, inodePath, context);
      InodeDirectory inodeDirectory = inodePath.getInode().asDirectory();

      String ufsFingerprint = Constants.INVALID_UFS_FINGERPRINT;
      if (inodeDirectory.isPersisted()) {
        UfsStatus ufsStatus = context.getUfsStatus();
        // Retrieve the UFS fingerprint for this file.
        MountTable.Resolution resolution = mMountTable.resolve(inodePath.getUri());
        AlluxioURI resolvedUri = resolution.getUri();
        try (CloseableResource<UnderFileSystem> ufsResource = resolution.acquireUfsResource()) {
          UnderFileSystem ufs = ufsResource.get();
          if (ufsStatus == null) {
            ufsFingerprint = ufs.getParsedFingerprint(resolvedUri.toString()).serialize();
          } else {
            ufsFingerprint = Fingerprint.create(ufs.getUnderFSType(), ufsStatus).serialize();
          }
        }
      }

      mInodeTree.updateInode(rpcContext, UpdateInodeEntry.newBuilder()
          .setId(inodeDirectory.getId())
          .setUfsFingerprint(ufsFingerprint)
          .build());

      if (context.isPersisted()) {
        // The path exists in UFS, so it is no longer absent.
        mUfsAbsentPathCache.processExisting(inodePath.getUri());
      }

      Metrics.DIRECTORIES_CREATED.inc();
      return createResult;
    } catch (BlockInfoException e) {
      // Since we are creating a directory, the block size is ignored, no such exception should
      // happen.
      throw new RuntimeException(e);
    }
  }

  @Override
  public void rename(AlluxioURI srcPath, AlluxioURI dstPath, RenameContext context)
      throws FileAlreadyExistsException, FileDoesNotExistException, InvalidPathException,
      IOException, AccessControlException {
    if (isOperationComplete(context)) {
      Metrics.COMPLETED_OPERATION_RETRIED_COUNT.inc();
      LOG.warn("A completed \"rename\" operation has been retried. {}", context);
      return;
    }
    Metrics.RENAME_PATH_OPS.inc();
    try (RpcContext rpcContext = createRpcContext(context);
        FileSystemMasterAuditContext auditContext =
            createAuditContext("rename", srcPath, dstPath, null)) {

      syncMetadata(rpcContext,
          srcPath,
          context.getOptions().getCommonOptions(),
          DescendantType.ONE,
          auditContext,
          LockedInodePath::getParentInodeOrNull,
          (inodePath, permChecker) -> permChecker.checkParentPermission(Mode.Bits.WRITE, inodePath),
          false
      );

      syncMetadata(rpcContext,
          dstPath,
          context.getOptions().getCommonOptions(),
          DescendantType.ONE,
          auditContext,
          LockedInodePath::getParentInodeOrNull,
          (inodePath, permChecker) -> permChecker.checkParentPermission(Mode.Bits.WRITE, inodePath),
          false
      );

      LockingScheme srcLockingScheme =
          createLockingScheme(srcPath, context.getOptions().getCommonOptions(),
              LockPattern.WRITE_EDGE);
      LockingScheme dstLockingScheme =
          createLockingScheme(dstPath, context.getOptions().getCommonOptions(),
              LockPattern.WRITE_EDGE);
      try (InodePathPair inodePathPair = mInodeTree
              .lockInodePathPair(srcLockingScheme.getPath(), srcLockingScheme.getPattern(),
                  dstLockingScheme.getPath(), dstLockingScheme.getPattern())) {
        LockedInodePath srcInodePath = inodePathPair.getFirst();
        LockedInodePath dstInodePath = inodePathPair.getSecond();
        auditContext.setSrcInode(srcInodePath.getParentInodeOrNull());
        try {
          mPermissionChecker.checkParentPermission(Mode.Bits.WRITE, srcInodePath);
          mPermissionChecker.checkParentPermission(Mode.Bits.WRITE, dstInodePath);
        } catch (AccessControlException e) {
          auditContext.setAllowed(false);
          throw e;
        }

        mMountTable.checkUnderWritableMountPoint(srcPath);
        mMountTable.checkUnderWritableMountPoint(dstPath);
        renameInternal(rpcContext, srcInodePath, dstInodePath, context);
        auditContext.setSrcInode(srcInodePath.getInode()).setSucceeded(true);
        cacheOperation(context);
        LOG.debug("Renamed {} to {}", srcPath, dstPath);
      }
    }
  }

  private boolean shouldPersistPath(String path) {
    for (String pattern : mPersistBlacklist) {
      if (path.contains(pattern)) {
        LOG.debug("Not persisting path {} because it is in {}: {}", path,
            PropertyKey.Name.MASTER_PERSISTENCE_BLACKLIST, mPersistBlacklist);
        return false;
      }
    }
    return true;
  }

  /**
   * Renames a file to a destination.
   *
   * @param rpcContext the rpc context
   * @param srcInodePath the source path to rename
   * @param dstInodePath the destination path to rename the file to
   * @param context method options
   */
  private void renameInternal(RpcContext rpcContext, LockedInodePath srcInodePath,
      LockedInodePath dstInodePath, RenameContext context) throws InvalidPathException,
      FileDoesNotExistException, FileAlreadyExistsException, IOException, AccessControlException {
    if (!srcInodePath.fullPathExists()) {
      throw new FileDoesNotExistException(
          ExceptionMessage.PATH_DOES_NOT_EXIST.getMessage(srcInodePath.getUri()));
    }

    Inode srcInode = srcInodePath.getInode();
    // Renaming path to itself is a no-op.
    if (srcInodePath.getUri().equals(dstInodePath.getUri())) {
      return;
    }
    // Renaming the root is not allowed.
    if (srcInodePath.getUri().isRoot()) {
      throw new InvalidPathException(ExceptionMessage.ROOT_CANNOT_BE_RENAMED.getMessage());
    }
    if (dstInodePath.getUri().isRoot()) {
      throw new InvalidPathException(ExceptionMessage.RENAME_CANNOT_BE_TO_ROOT.getMessage());
    }
    // Renaming across mount points is not allowed.
    String srcMount = mMountTable.getMountPoint(srcInodePath.getUri());
    String dstMount = mMountTable.getMountPoint(dstInodePath.getUri());
    if ((srcMount == null && dstMount != null) || (srcMount != null && dstMount == null) || (
        srcMount != null && dstMount != null && !srcMount.equals(dstMount))) {
      throw new InvalidPathException(ExceptionMessage.RENAME_CANNOT_BE_ACROSS_MOUNTS
          .getMessage(srcInodePath.getUri(), dstInodePath.getUri()));
    }
    // Renaming onto a mount point is not allowed.
    if (mMountTable.isMountPoint(dstInodePath.getUri())) {
      throw new InvalidPathException(
          ExceptionMessage.RENAME_CANNOT_BE_ONTO_MOUNT_POINT.getMessage(dstInodePath.getUri()));
    }
    // Renaming a path to one of its subpaths is not allowed. Check for that, by making sure
    // srcComponents isn't a prefix of dstComponents.
    if (PathUtils.hasPrefix(dstInodePath.getUri().getPath(), srcInodePath.getUri().getPath())) {
      throw new InvalidPathException(ExceptionMessage.RENAME_CANNOT_BE_TO_SUBDIRECTORY
          .getMessage(srcInodePath.getUri(), dstInodePath.getUri()));
    }

    // Get the inodes of the src and dst parents.
    Inode srcParentInode = srcInodePath.getParentInodeDirectory();
    if (!srcParentInode.isDirectory()) {
      throw new InvalidPathException(
          ExceptionMessage.PATH_MUST_HAVE_VALID_PARENT.getMessage(srcInodePath.getUri()));
    }
    Inode dstParentInode = dstInodePath.getParentInodeDirectory();
    if (!dstParentInode.isDirectory()) {
      throw new InvalidPathException(
          ExceptionMessage.PATH_MUST_HAVE_VALID_PARENT.getMessage(dstInodePath.getUri()));
    }

    // Make sure destination path does not exist
    if (dstInodePath.fullPathExists()) {
      throw new FileAlreadyExistsException(String
          .format("Cannot rename because destination already exists. src: %s dst: %s",
              srcInodePath.getUri(), dstInodePath.getUri()));
    }

    // Now we remove srcInode from its parent and insert it into dstPath's parent
    renameInternal(rpcContext, srcInodePath, dstInodePath, false, context);

    // Check options and determine if we should schedule async persist. This is helpful for compute
    // frameworks that use rename as a commit operation.
    if (context.getPersist() && srcInode.isFile() && !srcInode.isPersisted()
        && shouldPersistPath(dstInodePath.toString())) {
      LOG.debug("Schedule Async Persist on rename for File {}", srcInodePath);
      mInodeTree.updateInode(rpcContext, UpdateInodeEntry.newBuilder()
          .setId(srcInode.getId())
          .setPersistenceState(PersistenceState.TO_BE_PERSISTED.name())
          .build());
      long shouldPersistTime = srcInode.asFile().getShouldPersistTime();
      long persistenceWaitTime = shouldPersistTime == Constants.NO_AUTO_PERSIST ? 0
          : getPersistenceWaitTime(shouldPersistTime);
      mPersistRequests.put(srcInode.getId(), new alluxio.time.ExponentialTimer(
          ServerConfiguration.getMs(PropertyKey.MASTER_PERSISTENCE_INITIAL_INTERVAL_MS),
          ServerConfiguration.getMs(PropertyKey.MASTER_PERSISTENCE_MAX_INTERVAL_MS),
          persistenceWaitTime,
          ServerConfiguration.getMs(PropertyKey.MASTER_PERSISTENCE_MAX_TOTAL_WAIT_TIME_MS)));
    }

    // If a directory is being renamed with persist on rename, attempt to persist children
    if (srcInode.isDirectory() && context.getPersist()
        && shouldPersistPath(dstInodePath.toString())) {
      LOG.debug("Schedule Async Persist on rename for Dir: {}", dstInodePath);
      try (LockedInodePathList descendants = mInodeTree.getDescendants(srcInodePath)) {
        for (LockedInodePath childPath : descendants) {
          Inode childInode = childPath.getInode();
          // TODO(apc999): Resolve the child path legitimately
          if (childInode.isFile() && !childInode.isPersisted()
              && shouldPersistPath(
                  childPath.toString().substring(srcInodePath.toString().length()))) {
            LOG.debug("Schedule Async Persist on rename for Child File: {}", childPath);
            mInodeTree.updateInode(rpcContext, UpdateInodeEntry.newBuilder()
                .setId(childInode.getId())
                .setPersistenceState(PersistenceState.TO_BE_PERSISTED.name())
                .build());
            long shouldPersistTime = childInode.asFile().getShouldPersistTime();
            long persistenceWaitTime = shouldPersistTime == Constants.NO_AUTO_PERSIST ? 0
                : getPersistenceWaitTime(shouldPersistTime);
            mPersistRequests.put(childInode.getId(), new alluxio.time.ExponentialTimer(
                ServerConfiguration.getMs(PropertyKey.MASTER_PERSISTENCE_INITIAL_INTERVAL_MS),
                ServerConfiguration.getMs(PropertyKey.MASTER_PERSISTENCE_MAX_INTERVAL_MS),
                persistenceWaitTime,
                ServerConfiguration.getMs(PropertyKey.MASTER_PERSISTENCE_MAX_TOTAL_WAIT_TIME_MS)));
          }
        }
      }
    }
  }

  /**
   * Implements renaming.
   *
   * @param rpcContext the rpc context
   * @param srcInodePath the path of the rename source
   * @param dstInodePath the path to the rename destination
   * @param replayed whether the operation is a result of replaying the journal
   * @param context method options
   */
  private void renameInternal(RpcContext rpcContext, LockedInodePath srcInodePath,
      LockedInodePath dstInodePath, boolean replayed, RenameContext context)
      throws FileDoesNotExistException, InvalidPathException, IOException, AccessControlException {

    // Rename logic:
    // 1. Change the source inode name to the destination name.
    // 2. Insert the source inode into the destination parent.
    // 3. Do UFS operations if necessary.
    // 4. Remove the source inode (reverting the name) from the source parent.
    // 5. Set the last modification times for both source and destination parent inodes.

    Inode srcInode = srcInodePath.getInode();
    AlluxioURI srcPath = srcInodePath.getUri();
    AlluxioURI dstPath = dstInodePath.getUri();
    InodeDirectory srcParentInode = srcInodePath.getParentInodeDirectory();
    InodeDirectory dstParentInode = dstInodePath.getParentInodeDirectory();
    String srcName = srcPath.getName();
    String dstName = dstPath.getName();

    LOG.debug("Renaming {} to {}", srcPath, dstPath);
    if (dstInodePath.fullPathExists()) {
      throw new InvalidPathException("Destination path: " + dstPath + " already exists.");
    }

    mInodeTree.rename(rpcContext, RenameEntry.newBuilder()
        .setId(srcInode.getId())
        .setOpTimeMs(context.getOperationTimeMs())
        .setNewParentId(dstParentInode.getId())
        .setNewName(dstName)
        .setPath(srcPath.getPath())
        .setNewPath(dstPath.getPath())
        .build());

    // 3. Do UFS operations if necessary.
    // If the source file is persisted, rename it in the UFS.
    try {
      if (!replayed && srcInode.isPersisted()) {
        // Check if ufs is writable
        checkUfsMode(srcPath, OperationType.WRITE);
        checkUfsMode(dstPath, OperationType.WRITE);

        MountTable.Resolution resolution = mMountTable.resolve(srcPath);
        // Persist ancestor directories from top to the bottom. We cannot use recursive create
        // parents here because the permission for the ancestors can be different.

        // inodes from the same mount point as the dst
        Stack<InodeDirectory> sameMountDirs = new Stack<>();
        List<Inode> dstInodeList = dstInodePath.getInodeList();
        for (int i = dstInodeList.size() - 1; i >= 0; i--) {
          // Since dstInodePath is guaranteed not to be a full path, all inodes in the incomplete
          // path are guaranteed to be a directory.
          InodeDirectory dir = dstInodeList.get(i).asDirectory();
          sameMountDirs.push(dir);
          if (dir.isMountPoint()) {
            break;
          }
        }
        while (!sameMountDirs.empty()) {
          InodeDirectory dir = sameMountDirs.pop();
          if (!dir.isPersisted()) {
            mInodeTree.syncPersistExistingDirectory(rpcContext, dir);
          }
        }

        String ufsSrcPath = resolution.getUri().toString();
        try (CloseableResource<UnderFileSystem> ufsResource = resolution.acquireUfsResource()) {
          UnderFileSystem ufs = ufsResource.get();
          String ufsDstUri = mMountTable.resolve(dstPath).getUri().toString();
          boolean success;
          if (srcInode.isFile()) {
            success = ufs.renameRenamableFile(ufsSrcPath, ufsDstUri);
          } else {
            success = ufs.renameRenamableDirectory(ufsSrcPath, ufsDstUri);
          }
          if (!success) {
            throw new IOException(
                ExceptionMessage.FAILED_UFS_RENAME.getMessage(ufsSrcPath, ufsDstUri));
          }
        }
        // The destination was persisted in ufs.
        mUfsAbsentPathCache.processExisting(dstPath);
      }
    } catch (Throwable t) {
      // On failure, revert changes and throw exception.
      mInodeTree.rename(rpcContext, RenameEntry.newBuilder()
          .setId(srcInode.getId())
          .setOpTimeMs(context.getOperationTimeMs())
          .setNewName(srcName)
          .setNewParentId(srcParentInode.getId())
          .setPath(dstPath.getPath())
          .setNewPath(srcPath.getPath())
          .build());
      throw t;
    }

    Metrics.PATHS_RENAMED.inc();
  }

  /**
   * Propagates the persisted status to all parents of the given inode in the same mount partition.
   *
   * @param journalContext the journal context
   * @param inodePath the inode to start the propagation at
   * @return list of inodes which were marked as persisted
   */
  private void propagatePersistedInternal(Supplier<JournalContext> journalContext,
      LockedInodePath inodePath) throws FileDoesNotExistException {
    Inode inode = inodePath.getInode();

    List<Inode> inodes = inodePath.getInodeList();
    // Traverse the inodes from target inode to the root.
    Collections.reverse(inodes);
    // Skip the first, to not examine the target inode itself.
    inodes = inodes.subList(1, inodes.size());

    List<Inode> persistedInodes = new ArrayList<>();
    for (Inode ancestor : inodes) {
      // the path is already locked.
      AlluxioURI path = mInodeTree.getPath(ancestor);
      if (mMountTable.isMountPoint(path)) {
        // Stop propagating the persisted status at mount points.
        break;
      }
      if (ancestor.isPersisted()) {
        // Stop if a persisted directory is encountered.
        break;
      }
      mInodeTree.updateInode(journalContext, UpdateInodeEntry.newBuilder()
          .setId(ancestor.getId())
          .setPersistenceState(PersistenceState.PERSISTED.name())
          .build());
    }
  }

  @Override
  public void free(AlluxioURI path, FreeContext context)
      throws FileDoesNotExistException, InvalidPathException, AccessControlException,
      UnexpectedAlluxioException, IOException {
    Metrics.FREE_FILE_OPS.inc();
    // No need to syncMetadata before free.
    try (RpcContext rpcContext = createRpcContext(context);
         LockedInodePath inodePath = mInodeTree.lockFullInodePath(path, LockPattern.WRITE_INODE);
         FileSystemMasterAuditContext auditContext =
             createAuditContext("free", path, null, inodePath.getInodeOrNull())) {
      try {
        mPermissionChecker.checkPermission(Mode.Bits.READ, inodePath);
      } catch (AccessControlException e) {
        auditContext.setAllowed(false);
        throw e;
      }
      freeInternal(rpcContext, inodePath, context);
      auditContext.setSucceeded(true);
    }
  }

  /**
   * Implements free operation.
   *
   * @param rpcContext the rpc context
   * @param inodePath inode of the path to free
   * @param context context to free method
   */
  private void freeInternal(RpcContext rpcContext, LockedInodePath inodePath, FreeContext context)
      throws FileDoesNotExistException, UnexpectedAlluxioException,
      IOException, InvalidPathException, AccessControlException {
    Inode inode = inodePath.getInode();
    if (inode.isDirectory() && !context.getOptions().getRecursive()
        && mInodeStore.hasChildren(inode.asDirectory())) {
      // inode is nonempty, and we don't free a nonempty directory unless recursive is true
      throw new UnexpectedAlluxioException(
          ExceptionMessage.CANNOT_FREE_NON_EMPTY_DIR.getMessage(mInodeTree.getPath(inode)));
    }
    long opTimeMs = System.currentTimeMillis();
    List<Inode> freeInodes = new ArrayList<>();
    freeInodes.add(inode);
    try (LockedInodePathList descendants = mInodeTree.getDescendants(inodePath)) {
      for (LockedInodePath descedant : Iterables.concat(descendants,
          Collections.singleton(inodePath))) {
        Inode freeInode = descedant.getInodeOrNull();

        if (freeInode != null && freeInode.isFile()) {
          if (freeInode.getPersistenceState() != PersistenceState.PERSISTED) {
            throw new UnexpectedAlluxioException(ExceptionMessage.CANNOT_FREE_NON_PERSISTED_FILE
                .getMessage(mInodeTree.getPath(freeInode)));
          }
          if (freeInode.isPinned()) {
            if (!context.getOptions().getForced()) {
              throw new UnexpectedAlluxioException(ExceptionMessage.CANNOT_FREE_PINNED_FILE
                  .getMessage(mInodeTree.getPath(freeInode)));
            }

            SetAttributeContext setAttributeContext = SetAttributeContext
                .mergeFrom(SetAttributePOptions.newBuilder().setRecursive(false).setPinned(false));
            setAttributeSingleFile(rpcContext, descedant, true, opTimeMs, setAttributeContext);
          }
          // Remove corresponding blocks from workers.
          mBlockMaster.removeBlocks(freeInode.asFile().getBlockIds(), false /* delete */);
        }
      }
    }

    Metrics.FILES_FREED.inc(freeInodes.size());
  }

  @Override
  public AlluxioURI getPath(long fileId) throws FileDoesNotExistException {
    try (LockedInodePath inodePath = mInodeTree.lockFullInodePath(fileId, LockPattern.READ)) {
      // the path is already locked.
      return mInodeTree.getPath(inodePath.getInode());
    }
  }

  @Override
  public Set<Long> getPinIdList() {
    // return both the explicitly pinned inodes and not persisted inodes which should not be evicted
    return Sets.union(mInodeTree.getPinIdSet(), mInodeTree.getToBePersistedIds());
  }

  @Override
  public String getUfsAddress() {
    return ServerConfiguration.getString(PropertyKey.MASTER_MOUNT_TABLE_ROOT_UFS);
  }

  @Override
  public UfsInfo getUfsInfo(long mountId) {
    MountInfo info = mMountTable.getMountInfo(mountId);
    if (info == null) {
      return new UfsInfo();
    }
    MountPOptions options = info.getOptions();
    return new UfsInfo().setUri(info.getUfsUri())
        .setMountOptions(MountContext
            .mergeFrom(MountPOptions.newBuilder().putAllProperties(options.getPropertiesMap())
                .setReadOnly(options.getReadOnly()).setShared(options.getShared()))
            .getOptions().build());
  }

  @Override
  public List<String> getWhiteList() {
    return mWhitelist.getList();
  }

  @Override
  public List<Long> getLostFiles() {
    Set<Long> lostFiles = new HashSet<>();
    Iterator<Long> iter = mBlockMaster.getLostBlocksIterator();
    while (iter.hasNext()) {
      long blockId = iter.next();
      // the file id is the container id of the block id
      long containerId = BlockId.getContainerId(blockId);
      long fileId = IdUtils.createFileId(containerId);
      lostFiles.add(fileId);
    }
    return new ArrayList<>(lostFiles);
  }

  /**
   * Loads metadata for the path if it is (non-existing || load direct children is set).
   *
   * See {@link #shouldLoadMetadataIfNotExists(LockedInodePath, LoadMetadataContext)}.
   *
   * @param rpcContext the rpc context
   * @param path the path to load metadata for
   * @param context the {@link LoadMetadataContext}
   * @param isGetFileInfo whether this is loading for a {@link #getFileInfo} call
   */
  private void loadMetadataIfNotExist(RpcContext rpcContext, AlluxioURI path,
      LoadMetadataContext context, boolean isGetFileInfo)
      throws InvalidPathException, AccessControlException {
    DescendantType syncDescendantType =
        GrpcUtils.fromProto(context.getOptions().getLoadDescendantType());
    FileSystemMasterCommonPOptions commonOptions =
        context.getOptions().getCommonOptions();
    boolean loadAlways = context.getOptions().hasLoadType()
        && (context.getOptions().getLoadType().equals(LoadMetadataPType.ALWAYS));
    // load metadata only and force sync
    InodeSyncStream sync = new InodeSyncStream(new LockingScheme(path, LockPattern.READ, false),
        this, rpcContext, syncDescendantType, commonOptions, isGetFileInfo, true, true, loadAlways);
    if (sync.sync().equals(FAILED)) {
      LOG.debug("Failed to load metadata for path from UFS: {}", path);
    }
  }

  boolean shouldLoadMetadataIfNotExists(LockedInodePath inodePath, LoadMetadataContext context) {
    boolean inodeExists = inodePath.fullPathExists();
    boolean loadDirectChildren = false;
    if (inodeExists) {
      try {
        Inode inode = inodePath.getInode();
        loadDirectChildren = inode.isDirectory()
            && (context.getOptions().getLoadDescendantType() != LoadDescendantPType.NONE);
      } catch (FileDoesNotExistException e) {
        // This should never happen.
        throw new RuntimeException(e);
      }
    }
    return !inodeExists || loadDirectChildren;
  }

  private void prepareForMount(AlluxioURI ufsPath, long mountId, MountContext context)
      throws IOException {
    MountPOptions.Builder mountOption = context.getOptions();
    try (CloseableResource<UnderFileSystem> ufsResource =
        mUfsManager.get(mountId).acquireUfsResource()) {
      UnderFileSystem ufs = ufsResource.get();
      // Check that the ufsPath exists and is a directory
      if (!ufs.isDirectory(ufsPath.toString())) {
        throw new IOException(
            ExceptionMessage.UFS_PATH_DOES_NOT_EXIST.getMessage(ufsPath.toString()));
      }
      if (UnderFileSystemUtils.isWeb(ufs)) {
        mountOption.setReadOnly(true);
      }
    }
  }

  private void updateMountInternal(Supplier<JournalContext> journalContext,
      LockedInodePath inodePath, AlluxioURI ufsPath, MountInfo mountInfo, MountContext context)
      throws FileAlreadyExistsException, InvalidPathException, IOException {
    long newMountId = IdUtils.createMountId();
    // lock sync manager to ensure no sync point is added before the mount point is removed
    try (LockResource r = new LockResource(mSyncManager.getLock())) {
      List<AlluxioURI> syncPoints = mSyncManager.getFilterList(mountInfo.getMountId());
      if (syncPoints != null && !syncPoints.isEmpty()) {
        throw new InvalidArgumentException("Updating a mount point with ActiveSync enabled is not"
            + " supported. Please remove all sync'ed paths from the mount point and try again.");
      }
      AlluxioURI alluxioPath = inodePath.getUri();
      // validate new UFS client before updating the mount table
      mUfsManager.addMount(newMountId, new AlluxioURI(ufsPath.toString()),
          UnderFileSystemConfiguration.defaults(ServerConfiguration.global())
              .setReadOnly(context.getOptions().getReadOnly())
              .setShared(context.getOptions().getShared())
              .createMountSpecificConf(context.getOptions().getPropertiesMap()));
      prepareForMount(ufsPath, newMountId, context);
      // old ufsClient is removed as part of the mount table update process
      mMountTable.update(journalContext, alluxioPath, newMountId, context.getOptions().build());
    } catch (FileAlreadyExistsException | InvalidPathException | IOException e) {
      // revert everything
      mUfsManager.removeMount(newMountId);
      throw e;
    }
  }

  @Override
  public void updateMount(AlluxioURI alluxioPath, MountContext context)
      throws FileAlreadyExistsException, FileDoesNotExistException, InvalidPathException,
      IOException, AccessControlException {
    LockingScheme lockingScheme = createLockingScheme(alluxioPath,
        context.getOptions().getCommonOptions(), LockPattern.WRITE_EDGE);
    try (RpcContext rpcContext = createRpcContext(context);
        LockedInodePath inodePath = mInodeTree
            .lockInodePath(lockingScheme.getPath(), lockingScheme.getPattern());
        FileSystemMasterAuditContext auditContext = createAuditContext(
            "updateMount", alluxioPath, null, inodePath.getParentInodeOrNull())) {
      try {
        mPermissionChecker.checkParentPermission(Mode.Bits.WRITE, inodePath);
      } catch (AccessControlException e) {
        auditContext.setAllowed(false);
        throw e;
      }
      MountInfo mountInfo = mMountTable.getMountTable().get(alluxioPath.getPath());
      if (mountInfo == null) {
        throw new InvalidPathException("Failed to update mount properties for "
            + inodePath.getUri() + ". Please ensure the path is an existing mount point.");
      }
      updateMountInternal(rpcContext, inodePath, mountInfo.getUfsUri(), mountInfo, context);
      auditContext.setSucceeded(true);
    }
  }

  @Override
  public void mount(AlluxioURI alluxioPath, AlluxioURI ufsPath, MountContext context)
      throws FileAlreadyExistsException, FileDoesNotExistException, InvalidPathException,
      IOException, AccessControlException {
    Metrics.MOUNT_OPS.inc();
    try (RpcContext rpcContext = createRpcContext(context);
        FileSystemMasterAuditContext auditContext =
            createAuditContext("mount", alluxioPath, null, null)) {
      ufsPath = new AlluxioURI(PathUtils.normalizePath(ufsPath.toString(), AlluxioURI.SEPARATOR));

      syncMetadata(rpcContext,
          alluxioPath,
          context.getOptions().getCommonOptions(),
          DescendantType.ONE,
          auditContext,
          LockedInodePath::getParentInodeOrNull,
          (inodePath, permChecker) -> permChecker.checkParentPermission(Mode.Bits.WRITE, inodePath),
          false
      );

      LockingScheme lockingScheme =
          createLockingScheme(alluxioPath, context.getOptions().getCommonOptions(),
              LockPattern.WRITE_EDGE);
      try (LockedInodePath inodePath = mInodeTree.lockInodePath(lockingScheme)) {
        auditContext.setSrcInode(inodePath.getParentInodeOrNull());
        try {
          mPermissionChecker.checkParentPermission(Mode.Bits.WRITE, inodePath);
        } catch (AccessControlException e) {
          auditContext.setAllowed(false);
          throw e;
        }
        mMountTable.checkUnderWritableMountPoint(alluxioPath);

        mountInternal(rpcContext, inodePath, ufsPath, context);
        auditContext.setSucceeded(true);
        Metrics.PATHS_MOUNTED.inc();
      }
    }
  }

  /**
   * Mounts a UFS path onto an Alluxio path.
   *
   * @param rpcContext the rpc context
   * @param inodePath the Alluxio path to mount to
   * @param ufsPath the UFS path to mount
   * @param context the mount context
   */
  private void mountInternal(RpcContext rpcContext, LockedInodePath inodePath, AlluxioURI ufsPath,
      MountContext context) throws InvalidPathException, FileAlreadyExistsException,
      FileDoesNotExistException, IOException, AccessControlException {
    // Check that the Alluxio Path does not exist
    if (inodePath.fullPathExists()) {
      // TODO(calvin): Add a test to validate this (ALLUXIO-1831)
      throw new InvalidPathException(
          ExceptionMessage.MOUNT_POINT_ALREADY_EXISTS.getMessage(inodePath.getUri()));
    }
    long mountId = IdUtils.createMountId();
    mountInternal(rpcContext, inodePath, ufsPath, mountId, context);
    boolean loadMetadataSucceeded = false;
    try {
      // This will create the directory at alluxioPath
      InodeSyncStream.loadDirectoryMetadata(rpcContext,
          inodePath,
          LoadMetadataContext.mergeFrom(
              LoadMetadataPOptions.newBuilder().setCreateAncestors(false)),
          mMountTable,
          this);
      loadMetadataSucceeded = true;
    } finally {
      if (!loadMetadataSucceeded) {
        mMountTable.delete(rpcContext, inodePath.getUri(), true);
      }
    }
  }

  /**
   * Updates the mount table with the specified mount point. The mount options may be updated during
   * this method.
   *
   * @param journalContext the journal context
   * @param inodePath the Alluxio mount point
   * @param ufsPath the UFS endpoint to mount
   * @param mountId the mount id
   * @param context the mount context (may be updated)
   */
  private void mountInternal(Supplier<JournalContext> journalContext, LockedInodePath inodePath,
      AlluxioURI ufsPath, long mountId, MountContext context)
      throws FileAlreadyExistsException, InvalidPathException, IOException {
    AlluxioURI alluxioPath = inodePath.getUri();
    // Adding the mount point will not create the UFS instance and thus not connect to UFS
    mUfsManager.addMount(mountId, new AlluxioURI(ufsPath.toString()),
        UnderFileSystemConfiguration.defaults(ServerConfiguration.global())
            .setReadOnly(context.getOptions().getReadOnly())
            .setShared(context.getOptions().getShared())
            .createMountSpecificConf(context.getOptions().getPropertiesMap()));
    try {
      prepareForMount(ufsPath, mountId, context);
      // Check that the alluxioPath we're creating doesn't shadow a path in the parent UFS
      MountTable.Resolution resolution = mMountTable.resolve(alluxioPath);
      try (CloseableResource<UnderFileSystem> ufsResource =
          resolution.acquireUfsResource()) {
        String ufsResolvedPath = resolution.getUri().getPath();
        if (ufsResource.get().exists(ufsResolvedPath)) {
          throw new IOException(
              ExceptionMessage.MOUNT_PATH_SHADOWS_PARENT_UFS.getMessage(alluxioPath,
                  ufsResolvedPath));
        }
      }
      // Add the mount point. This will only succeed if we are not mounting a prefix of an existing
      // mount.
      mMountTable.add(journalContext, alluxioPath, ufsPath, mountId, context.getOptions().build());
    } catch (Exception e) {
      mUfsManager.removeMount(mountId);
      throw e;
    }
  }

  @Override
  public void unmount(AlluxioURI alluxioPath) throws FileDoesNotExistException,
      InvalidPathException, IOException, AccessControlException {
    Metrics.UNMOUNT_OPS.inc();
    // Unmount should lock the parent to remove the child inode.
    try (RpcContext rpcContext = createRpcContext();
        LockedInodePath inodePath = mInodeTree
            .lockInodePath(alluxioPath, LockPattern.WRITE_EDGE);
        FileSystemMasterAuditContext auditContext =
            createAuditContext("unmount", alluxioPath, null, inodePath.getInodeOrNull())) {
      try {
        mPermissionChecker.checkParentPermission(Mode.Bits.WRITE, inodePath);
      } catch (AccessControlException e) {
        auditContext.setAllowed(false);
        throw e;
      }
      unmountInternal(rpcContext, inodePath);
      auditContext.setSucceeded(true);
      Metrics.PATHS_UNMOUNTED.inc();
    }
  }

  /**
   * Unmounts a UFS path previously mounted onto an Alluxio path.
   *
   * This method does not delete blocks. Instead, it adds the to the passed-in block deletion
   * context so that the blocks can be deleted after the inode deletion journal entry has been
   * written. We cannot delete blocks earlier because the inode deletion may fail, leaving us with
   * inode containing deleted blocks.
   *
   * @param rpcContext the rpc context
   * @param inodePath the Alluxio path to unmount, must be a mount point
   */
  private void unmountInternal(RpcContext rpcContext, LockedInodePath inodePath)
      throws InvalidPathException, FileDoesNotExistException, IOException {
    if (!inodePath.fullPathExists()) {
      throw new FileDoesNotExistException(
          "Failed to unmount: Path " + inodePath.getUri() + " does not exist");
    }
    MountInfo mountInfo = mMountTable.getMountTable().get(inodePath.getUri().getPath());
    if (mountInfo == null) {
      throw new InvalidPathException("Failed to unmount " + inodePath.getUri() + ". Please ensure"
          + " the path is an existing mount point.");
    }
    mSyncManager.stopSyncForMount(mountInfo.getMountId());

    if (!mMountTable.delete(rpcContext, inodePath.getUri(), true)) {
      throw new InvalidPathException("Failed to unmount " + inodePath.getUri() + ". Please ensure"
          + " the path is an existing mount point and not root.");
    }
    try {
      // Use the internal delete API, setting {@code alluxioOnly} to true to prevent the delete
      // operations from being persisted in the UFS.
      deleteInternal(rpcContext, inodePath, DeleteContext
          .mergeFrom(DeletePOptions.newBuilder().setRecursive(true).setAlluxioOnly(true)), true);
    } catch (DirectoryNotEmptyException e) {
      throw new RuntimeException(String.format(
          "We should never see this exception because %s should never be thrown when recursive "
              + "is true.",
          e.getClass()));
    }
  }

  @Override
  public void setAcl(AlluxioURI path, SetAclAction action, List<AclEntry> entries,
      SetAclContext context)
      throws FileDoesNotExistException, AccessControlException, InvalidPathException, IOException {
    Metrics.SET_ACL_OPS.inc();
    try (RpcContext rpcContext = createRpcContext(context);
        FileSystemMasterAuditContext auditContext =
            createAuditContext("setAcl", path, null, null)) {

      syncMetadata(rpcContext,
          path,
          context.getOptions().getCommonOptions(),
          context.getOptions().getRecursive() ? DescendantType.ALL : DescendantType.NONE,
          auditContext,
          LockedInodePath::getInodeOrNull,
          (inodePath, permChecker) ->
              permChecker.checkSetAttributePermission(inodePath, false, true, false),
          false
      );

      LockingScheme lockingScheme =
          createLockingScheme(path, context.getOptions().getCommonOptions(),
              LockPattern.WRITE_INODE);
      try (LockedInodePath inodePath = mInodeTree.lockInodePath(lockingScheme)) {
        mPermissionChecker.checkSetAttributePermission(inodePath, false, true, false);
        if (context.getOptions().getRecursive()) {
          try (LockedInodePathList descendants = mInodeTree.getDescendants(inodePath)) {
            for (LockedInodePath child : descendants) {
              mPermissionChecker.checkSetAttributePermission(child, false, true, false);
            }
          } catch (AccessControlException e) {
            auditContext.setAllowed(false);
            throw e;
          }
        }

        if (!inodePath.fullPathExists()) {
          throw new FileDoesNotExistException(ExceptionMessage
              .PATH_DOES_NOT_EXIST.getMessage(path));
        }
        setAclInternal(rpcContext, action, inodePath, entries, context);
        auditContext.setSucceeded(true);
      }
    }
  }

  private void setAclInternal(RpcContext rpcContext, SetAclAction action, LockedInodePath inodePath,
      List<AclEntry> entries, SetAclContext context)
      throws IOException, FileDoesNotExistException {
    Preconditions.checkState(inodePath.getLockPattern().isWrite());

    long opTimeMs = System.currentTimeMillis();
    // Check inputs for setAcl
    switch (action) {
      case REPLACE:
        Set<AclEntryType> types =
            entries.stream().map(AclEntry::getType).collect(Collectors.toSet());
        Set<AclEntryType> requiredTypes =
            Sets.newHashSet(AclEntryType.OWNING_USER, AclEntryType.OWNING_GROUP,
                AclEntryType.OTHER);
        requiredTypes.removeAll(types);

        // make sure the required entries are present
        if (!requiredTypes.isEmpty()) {
          throw new IOException(ExceptionMessage.ACL_BASE_REQUIRED.getMessage(
              String.join(", ", requiredTypes.stream().map(AclEntryType::toString).collect(
                  Collectors.toList()))));
        }
        break;
      case MODIFY: // fall through
      case REMOVE:
        if (entries.isEmpty()) {
          // Nothing to do.
          return;
        }
        break;
      case REMOVE_ALL:
        break;
      case REMOVE_DEFAULT:
        break;
      default:
    }
    setAclRecursive(rpcContext, action, inodePath, entries, false, opTimeMs, context);
  }

  private void setUfsAcl(LockedInodePath inodePath)
      throws InvalidPathException, AccessControlException {
    Inode inode = inodePath.getInodeOrNull();

    checkUfsMode(inodePath.getUri(), OperationType.WRITE);
    MountTable.Resolution resolution = mMountTable.resolve(inodePath.getUri());
    String ufsUri = resolution.getUri().toString();
    try (CloseableResource<UnderFileSystem> ufsResource = resolution.acquireUfsResource()) {
      UnderFileSystem ufs = ufsResource.get();
      if (ufs.isObjectStorage()) {
        LOG.warn("SetACL is not supported to object storage UFS via Alluxio. "
            + "UFS: " + ufsUri + ". This has no effect on the underlying object.");
      } else {
        try {
          List<AclEntry> entries = new ArrayList<>(inode.getACL().getEntries());
          if (inode.isDirectory()) {
            entries.addAll(inode.asDirectory().getDefaultACL().getEntries());
          }
          ufs.setAclEntries(ufsUri, entries);
        } catch (IOException e) {
          throw new AccessControlException("Could not setAcl for UFS file: " + ufsUri);
        }
      }
    }
  }

  private void setAclSingleInode(RpcContext rpcContext, SetAclAction action,
      LockedInodePath inodePath, List<AclEntry> entries, boolean replay, long opTimeMs)
      throws IOException, FileDoesNotExistException {
    Preconditions.checkState(inodePath.getLockPattern().isWrite());

    Inode inode = inodePath.getInode();

    // Check that we are not removing an extended mask.
    if (action == SetAclAction.REMOVE) {
      for (AclEntry entry : entries) {
        if ((entry.isDefault() && inode.getDefaultACL().hasExtended())
            || (!entry.isDefault() && inode.getACL().hasExtended())) {
          if (entry.getType() == AclEntryType.MASK) {
            throw new InvalidArgumentException(
                "Deleting the mask for an extended ACL is not allowed. entry: " + entry);
          }
        }
      }
    }

    // Check that we are not setting default ACL to a file
    if (inode.isFile()) {
      for (AclEntry entry : entries) {
        if (entry.isDefault()) {
          throw new UnsupportedOperationException("Can not set default ACL for a file");
        }
      }
    }

    mInodeTree.setAcl(rpcContext, SetAclEntry.newBuilder()
        .setId(inode.getId())
        .setOpTimeMs(opTimeMs)
        .setAction(ProtoUtils.toProto(action))
        .addAllEntries(entries.stream().map(ProtoUtils::toProto).collect(Collectors.toList()))
        .build());

    try {
      if (!replay && inode.isPersisted()) {
        setUfsAcl(inodePath);
      }
    } catch (InvalidPathException | AccessControlException e) {
      LOG.warn("Setting ufs ACL failed for path: {}", inodePath.getUri(), e);
      // TODO(david): revert the acl and default acl to the initial state if writing to ufs failed.
    }
  }

  private void setAclRecursive(RpcContext rpcContext, SetAclAction action,
      LockedInodePath inodePath, List<AclEntry> entries, boolean replay, long opTimeMs,
      SetAclContext context) throws IOException, FileDoesNotExistException {
    Preconditions.checkState(inodePath.getLockPattern().isWrite());
    setAclSingleInode(rpcContext, action, inodePath, entries, replay, opTimeMs);
    if (context.getOptions().getRecursive()) {
      try (LockedInodePathList descendants = mInodeTree.getDescendants(inodePath)) {
        for (LockedInodePath childPath : descendants) {
          rpcContext.throwIfCancelled();
          setAclSingleInode(rpcContext, action, childPath, entries, replay, opTimeMs);
        }
      }
    }
  }

  @Override
  public void setAttribute(AlluxioURI path, SetAttributeContext context)
      throws FileDoesNotExistException, AccessControlException, InvalidPathException, IOException {
    SetAttributePOptions.Builder options = context.getOptions();
    Metrics.SET_ATTRIBUTE_OPS.inc();
    // for chown
    boolean rootRequired = options.hasOwner();
    // for chgrp, chmod
    boolean ownerRequired = (options.hasGroup()) || (options.hasMode());
    // for other attributes
    boolean writeRequired = !rootRequired && !ownerRequired;
    if (options.hasOwner() && options.hasGroup()) {
      try {
        checkUserBelongsToGroup(options.getOwner(), options.getGroup());
      } catch (IOException e) {
        throw new IOException(String.format("Could not update owner:group for %s to %s:%s. %s",
            path.toString(), options.getOwner(), options.getGroup(), e.toString()), e);
      }
    }
    String commandName;
    boolean checkWritableMountPoint = false;
    if (options.hasOwner()) {
      commandName = "chown";
      checkWritableMountPoint = true;
    } else if (options.hasGroup()) {
      commandName = "chgrp";
      checkWritableMountPoint = true;
    } else if (options.hasMode()) {
      commandName = "chmod";
      checkWritableMountPoint = true;
    } else {
      commandName = "setAttribute";
    }
    try (RpcContext rpcContext = createRpcContext(context);
        FileSystemMasterAuditContext auditContext =
            createAuditContext(commandName, path, null, null)) {

      // Force recursive sync metadata if it is a pinning and unpinning operation
      boolean recursiveSync = options.hasPinned() || options.getRecursive();
      syncMetadata(rpcContext,
          path,
          context.getOptions().getCommonOptions(),
          recursiveSync ? DescendantType.ALL : DescendantType.ONE,
          auditContext,
          LockedInodePath::getInodeOrNull,
          (inodePath, permChecker) -> permChecker.checkSetAttributePermission(
                      inodePath, rootRequired, ownerRequired, writeRequired),
          false
      );

      LockingScheme lockingScheme = createLockingScheme(path, options.getCommonOptions(),
          LockPattern.WRITE_INODE);
      try (LockedInodePath inodePath = mInodeTree.lockInodePath(lockingScheme)) {
        auditContext.setSrcInode(inodePath.getInodeOrNull());
        if (checkWritableMountPoint) {
          mMountTable.checkUnderWritableMountPoint(path);
        }

        if (!inodePath.fullPathExists()) {
          throw new FileDoesNotExistException(ExceptionMessage
              .PATH_DOES_NOT_EXIST.getMessage(path));
        }
        try {
          mPermissionChecker
              .checkSetAttributePermission(inodePath, rootRequired, ownerRequired, writeRequired);
          if (context.getOptions().getRecursive()) {
            try (LockedInodePathList descendants = mInodeTree.getDescendants(inodePath)) {
              for (LockedInodePath childPath : descendants) {
                mPermissionChecker
                    .checkSetAttributePermission(childPath, rootRequired, ownerRequired,
                        writeRequired);
              }
            }
          }
        } catch (AccessControlException e) {
          auditContext.setAllowed(false);
          throw e;
        }
        setAttributeInternal(rpcContext, inodePath, context);
        auditContext.setSucceeded(true);
      }
    }
  }

  /**
   * Checks whether the owner belongs to the group.
   *
   * @param owner the owner to check
   * @param group the group to check
   * @throws FailedPreconditionException if owner does not belong to group
   */
  private void checkUserBelongsToGroup(String owner, String group)
      throws IOException {
    List<String> groups = CommonUtils.getGroups(owner, ServerConfiguration.global());
    if (groups == null || !groups.contains(group)) {
      throw new FailedPreconditionException("Owner " + owner
          + " does not belong to the group " + group);
    }
  }

  /**
   * Sets the file attribute.
   *
   * @param rpcContext the rpc context
   * @param inodePath the {@link LockedInodePath} to set attribute for
   * @param context attributes to be set, see {@link SetAttributePOptions}
   */
  private void setAttributeInternal(RpcContext rpcContext, LockedInodePath inodePath,
      SetAttributeContext context)
      throws InvalidPathException, FileDoesNotExistException, AccessControlException, IOException {
    Inode targetInode = inodePath.getInode();
    long opTimeMs = System.currentTimeMillis();
    if (context.getOptions().getRecursive() && targetInode.isDirectory()) {
      try (LockedInodePathList descendants = mInodeTree.getDescendants(inodePath)) {
        for (LockedInodePath childPath : descendants) {
          rpcContext.throwIfCancelled();
          setAttributeSingleFile(rpcContext, childPath, true, opTimeMs, context);
        }
      }
    }
    setAttributeSingleFile(rpcContext, inodePath, true, opTimeMs, context);
  }

  @Override
  public void scheduleAsyncPersistence(AlluxioURI path, ScheduleAsyncPersistenceContext context)
      throws AlluxioException, UnavailableException {
    try (RpcContext rpcContext = createRpcContext(context);
        LockedInodePath inodePath = mInodeTree.lockFullInodePath(path, LockPattern.WRITE_INODE)) {
      scheduleAsyncPersistenceInternal(inodePath, context, rpcContext);
    }
  }

  private void scheduleAsyncPersistenceInternal(LockedInodePath inodePath,
      ScheduleAsyncPersistenceContext context, RpcContext rpcContext)
      throws InvalidPathException, FileDoesNotExistException {
    InodeFile inode = inodePath.getInodeFile();
    if (!inode.isCompleted()) {
      throw new InvalidPathException(
          "Cannot persist an incomplete Alluxio file: " + inodePath.getUri());
    }
    if (shouldPersistPath(inodePath.toString())) {
      mInodeTree.updateInode(rpcContext, UpdateInodeEntry.newBuilder().setId(inode.getId())
          .setPersistenceState(PersistenceState.TO_BE_PERSISTED.name()).build());
      mPersistRequests.put(inode.getId(),
          new alluxio.time.ExponentialTimer(
              ServerConfiguration.getMs(PropertyKey.MASTER_PERSISTENCE_INITIAL_INTERVAL_MS),
              ServerConfiguration.getMs(PropertyKey.MASTER_PERSISTENCE_MAX_INTERVAL_MS),
              context.getPersistenceWaitTime(),
              ServerConfiguration.getMs(PropertyKey.MASTER_PERSISTENCE_MAX_TOTAL_WAIT_TIME_MS)));
    }
  }

  /**
   * Actively sync metadata, based on a list of changed files.
   *
   * @param path the path to sync
   * @param changedFiles collection of files that are changed under the path to sync, if this is
   *        null, force sync the entire directory
   * @param executorService executor to execute the parallel incremental sync
   */
  public void activeSyncMetadata(AlluxioURI path, Collection<AlluxioURI> changedFiles,
      ExecutorService executorService) throws IOException {
    if (changedFiles == null) {
      LOG.info("Start an active full sync of {}", path.toString());
    } else {
      LOG.info("Start an active incremental sync of {} files", changedFiles.size());
    }
    long start = System.currentTimeMillis();

    if (changedFiles != null && changedFiles.isEmpty()) {
      return;
    }

    try (RpcContext rpcContext = createRpcContext()) {
      if (changedFiles == null) {
        // full sync
        // Set sync interval to 0 to force a sync.
        FileSystemMasterCommonPOptions options =
            FileSystemMasterCommonPOptions.newBuilder().setSyncIntervalMs(0).build();
        LockingScheme scheme = createSyncLockingScheme(path, options, false);
        InodeSyncStream sync = new InodeSyncStream(scheme, this, rpcContext,
            DescendantType.ALL, options, false, false, false, false);
        if (sync.sync().equals(FAILED)) {
          LOG.debug("Active full sync on {} didn't sync any paths.", path);
        }
        long end = System.currentTimeMillis();
        LOG.info("Ended an active full sync of {} in {}ms", path.toString(), end - start);
        return;
      } else {
        // incremental sync
        Set<Callable<Void>> callables = new HashSet<>();
        for (AlluxioURI changedFile : changedFiles) {
          callables.add(() -> {
            // Set sync interval to 0 to force a sync.
            FileSystemMasterCommonPOptions options =
                FileSystemMasterCommonPOptions.newBuilder().setSyncIntervalMs(0).build();
            LockingScheme scheme = createSyncLockingScheme(changedFile, options, false);
            InodeSyncStream sync = new InodeSyncStream(scheme,
                this, rpcContext,
                DescendantType.ONE, options, false, false, false, false);
            if (sync.sync().equals(FAILED)) {
              // Use debug because this can be a noisy log
              LOG.debug("Incremental sync on {} didn't sync any paths.", path);
            }
            return null;
          });
        }
        executorService.invokeAll(callables);
      }
    } catch (InterruptedException e) {
      LOG.warn("InterruptedException during active sync: {}", e.toString());
      Thread.currentThread().interrupt();
      return;
    } catch (InvalidPathException | AccessControlException e) {
      LogUtils.warnWithException(LOG, "Failed to active sync on path {}", path, e);
    }
    if (changedFiles != null) {
      long end = System.currentTimeMillis();
      LOG.info("Ended an active incremental sync of {} files in {}ms", changedFiles.size(),
          end - start);
    }
  }

  @Override
  public boolean recordActiveSyncTxid(long txId, long mountId) {
    MountInfo mountInfo = mMountTable.getMountInfo(mountId);
    if (mountInfo == null) {
      return false;
    }
    AlluxioURI mountPath = mountInfo.getAlluxioUri();

    try (RpcContext rpcContext = createRpcContext();
        LockedInodePath inodePath = mInodeTree
            .lockFullInodePath(mountPath, LockPattern.READ)) {
      File.ActiveSyncTxIdEntry txIdEntry =
          File.ActiveSyncTxIdEntry.newBuilder().setTxId(txId).setMountId(mountId).build();
      rpcContext.journal(JournalEntry.newBuilder().setActiveSyncTxId(txIdEntry).build());
    } catch (UnavailableException | InvalidPathException | FileDoesNotExistException e) {
      LOG.warn("Exception when recording activesync txid, path {}, exception {}",
          mountPath, e);
      return false;
    }
    return true;
  }

  /**
   * Sync metadata for an Alluxio path with the UFS.
   *
   * @param rpcContext the current RPC context
   * @param path the path to sync
   * @param options options included with the RPC
   * @param syncDescendantType how deep the sync should be performed
   * @param auditContextSrcInodeFunc the src inode for the audit context, if null, no source inode
   *                                 is set on the audit context
   * @param permissionCheckOperation a consumer that accepts a locked inode path and a
   *                                 {@link PermissionChecker}. The consumer is expected to call one
   *                                 of the permission checkers functions with the given inode path.
   *                                 If null, no permission checking is performed
   * @param isGetFileInfo            true if syncing for a getFileInfo operation
   * @return syncStatus
   */
  @VisibleForTesting
  InodeSyncStream.SyncStatus syncMetadata(RpcContext rpcContext, AlluxioURI path,
      FileSystemMasterCommonPOptions options, DescendantType syncDescendantType,
      @Nullable FileSystemMasterAuditContext auditContext,
      @Nullable Function<LockedInodePath, Inode> auditContextSrcInodeFunc,
      @Nullable PermissionCheckFunction permissionCheckOperation,
      boolean isGetFileInfo) throws AccessControlException, InvalidPathException {
    if ((!options.hasSyncIntervalMs() || options.getSyncIntervalMs() < 0)
        && ServerConfiguration.getMs(PropertyKey.USER_FILE_METADATA_SYNC_INTERVAL) < 0) {
      if (ServerConfiguration.getList(
          TxPropertyKey.MASTER_FILE_METADATA_SYNC_LIST, ",").contains(path.getPath())) {
        options = options.toBuilder().setSyncIntervalMs(ServerConfiguration.getMs(
            TxPropertyKey.MASTER_FILE_METADATA_SYNC_INTERVAL)).build();
      }
    }
    LockingScheme syncScheme = createSyncLockingScheme(path, options, isGetFileInfo);
    InodeSyncStream sync = new InodeSyncStream(syncScheme, this, rpcContext, syncDescendantType,
        options, auditContext, auditContextSrcInodeFunc, permissionCheckOperation, isGetFileInfo,
        false, false, false);
    return sync.sync();
  }

  @Override
  public void update() {
    if (mReplicationCheckHeartbeatThread != null) {
      long newValue = ServerConfiguration.getMs(
          PropertyKey.MASTER_REPLICATION_CHECK_INTERVAL_MS);
      mReplicationCheckHeartbeatThread.updateIntervalMs(
          newValue);
      LOG.info("The interval of {} updated to {}",
          HeartbeatContext.MASTER_REPLICATION_CHECK, newValue);
    }
  }

  @FunctionalInterface
  interface PermissionCheckFunction {

    /**
     * Performs this operation on the given arguments.
     *
     * @param l the first input argument
     * @param c the second input argument
     */
    void accept(LockedInodePath l, PermissionChecker c) throws AccessControlException,
        InvalidPathException;
  }

  ReadOnlyInodeStore getInodeStore() {
    return mInodeStore;
  }

  InodeTree getInodeTree() {
    return mInodeTree;
  }

  InodeLockManager getInodeLockManager() {
    return mInodeLockManager;
  }

  MountTable getMountTable() {
    return mMountTable;
  }

  UfsSyncPathCache getSyncPathCache() {
    return mUfsSyncPathCache;
  }

  UfsAbsentPathCache getAbsentPathCache() {
    return mUfsAbsentPathCache;
  }

  PermissionChecker getPermissionChecker() {
    return mPermissionChecker;
  }

  @Override
  public FileSystemCommand workerHeartbeat(long workerId, List<Long> persistedFiles,
      WorkerHeartbeatContext context) throws IOException {

    List<String> persistedUfsFingerprints = context.getOptions().getPersistedFileFingerprintsList();
    boolean hasPersistedFingerprints = persistedUfsFingerprints.size() == persistedFiles.size();
    for (int i = 0; i < persistedFiles.size(); i++) {
      long fileId = persistedFiles.get(i);
      String ufsFingerprint = hasPersistedFingerprints ? persistedUfsFingerprints.get(i) :
          Constants.INVALID_UFS_FINGERPRINT;
      try {
        // Permission checking for each file is performed inside setAttribute
        setAttribute(getPath(fileId),
            SetAttributeContext
                .mergeFrom(SetAttributePOptions.newBuilder().setPersisted(true))
                .setUfsFingerprint(ufsFingerprint));
      } catch (FileDoesNotExistException | AccessControlException | InvalidPathException e) {
        LOG.error("Failed to set file {} as persisted, because {}", fileId, e);
      }
    }

    // TODO(zac) Clean up master and worker code since this is taken care of by job service now.
    // Worker should not persist any files. Instead, files are persisted through job service.
    List<PersistFile> filesToPersist = new ArrayList<>();
    FileSystemCommandOptions commandOptions = new FileSystemCommandOptions();
    commandOptions.setPersistOptions(new PersistCommandOptions(filesToPersist));
    return new FileSystemCommand(CommandType.PERSIST, commandOptions);
  }

  /**
   * @param inodePath the {@link LockedInodePath} to use
   * @param updateUfs whether to update the UFS with the attribute change
   * @param opTimeMs the operation time (in milliseconds)
   * @param context the method context
   */
  protected void setAttributeSingleFile(RpcContext rpcContext, LockedInodePath inodePath,
      boolean updateUfs, long opTimeMs, SetAttributeContext context)
      throws FileDoesNotExistException, InvalidPathException, AccessControlException {
    Inode inode = inodePath.getInode();
    SetAttributePOptions.Builder protoOptions = context.getOptions();
    if (protoOptions.hasPinned()) {
      mInodeTree.setPinned(rpcContext, inodePath, context.getOptions().getPinned(),
          context.getOptions().getPinnedMediaList(), opTimeMs);
    }
    UpdateInodeEntry.Builder entry = UpdateInodeEntry.newBuilder().setId(inode.getId());
    if (protoOptions.hasReplicationMax() || protoOptions.hasReplicationMin()) {
      Integer replicationMax =
          protoOptions.hasReplicationMax() ? protoOptions.getReplicationMax() : null;
      Integer replicationMin =
          protoOptions.hasReplicationMin() ? protoOptions.getReplicationMin() : null;
      mInodeTree.setReplication(rpcContext, inodePath, replicationMax, replicationMin, opTimeMs);
    }
    // protoOptions may not have both fields set
    if (protoOptions.hasCommonOptions()) {
      FileSystemMasterCommonPOptions commonOpts = protoOptions.getCommonOptions();
      TtlAction action = commonOpts.hasTtlAction() ? commonOpts.getTtlAction() : null;
      Long ttl = commonOpts.hasTtl() ? commonOpts.getTtl() : null;
      boolean modified = false;

      if (ttl != null && inode.getTtl() != ttl) {
        entry.setTtl(ttl);
        modified = true;
      }
      if (action != null && inode.getTtlAction() != action) {
        entry.setTtlAction(ProtobufUtils.toProtobuf(action));
        modified = true;
      }

      if (modified) {
        entry.setLastModificationTimeMs(opTimeMs);
      }
    }
    if (protoOptions.getXattrCount() > 0) {
      LOG.debug("Updating Inode={} with xAttr={}",
          inodePath.getInode(), protoOptions.getXattrMap());
      entry.putAllXAttr(protoOptions.getXattrMap());
      if (protoOptions.hasXattrUpdateStrategy()) {
        entry.setXAttrUpdateStrategy(protoOptions.getXattrUpdateStrategy());
      } // otherwise, uses the UpdateInodeEntry gRPC message default update strategy
    }
    if (protoOptions.hasPersisted()) {
      Preconditions.checkArgument(inode.isFile(), PreconditionMessage.PERSIST_ONLY_FOR_FILE);
      Preconditions.checkArgument(inode.asFile().isCompleted(),
          PreconditionMessage.FILE_TO_PERSIST_MUST_BE_COMPLETE);
      // TODO(manugoyal) figure out valid behavior in the un-persist case
      Preconditions
          .checkArgument(protoOptions.getPersisted(), PreconditionMessage.ERR_SET_STATE_UNPERSIST);
      if (!inode.asFile().isPersisted()) {
        entry.setPersistenceState(PersistenceState.PERSISTED.name());
        entry.setLastModificationTimeMs(context.getOperationTimeMs());
        propagatePersistedInternal(rpcContext, inodePath);
        Metrics.FILES_PERSISTED.inc();
      }
    }
    boolean ownerGroupChanged = (protoOptions.hasOwner()) || (protoOptions.hasGroup());
    boolean modeChanged = protoOptions.hasMode();
    // If the file is persisted in UFS, also update corresponding owner/group/permission.
    if ((ownerGroupChanged || modeChanged) && updateUfs && inode.isPersisted()) {
      if ((inode instanceof InodeFile) && !inode.asFile().isCompleted()) {
        LOG.debug("Alluxio does not propagate chown/chgrp/chmod to UFS for incomplete files.");
      } else {
        checkUfsMode(inodePath.getUri(), OperationType.WRITE);
        MountTable.Resolution resolution = mMountTable.resolve(inodePath.getUri());
        String ufsUri = resolution.getUri().toString();
        try (CloseableResource<UnderFileSystem> ufsResource = resolution.acquireUfsResource()) {
          UnderFileSystem ufs = ufsResource.get();
          if (ufs.isObjectStorage()) {
            LOG.debug("setOwner/setMode is not supported to object storage UFS via Alluxio. "
                + "UFS: " + ufsUri + ". This has no effect on the underlying object.");
          } else {
            String owner = null;
            String group = null;
            String mode = null;
            if (ownerGroupChanged) {
              try {
                owner =
                    protoOptions.getOwner() != null ? protoOptions.getOwner() : inode.getOwner();
                group =
                    protoOptions.getGroup() != null ? protoOptions.getGroup() : inode.getGroup();
                ufs.setOwner(ufsUri, owner, group);
              } catch (IOException e) {
                throw new AccessControlException("Could not setOwner for UFS file " + ufsUri
                    + " . Aborting the setAttribute operation in Alluxio.", e);
              }
            }
            if (modeChanged) {
              try {
                mode = String.valueOf(protoOptions.getMode());
                ufs.setMode(ufsUri, ModeUtils.protoToShort(protoOptions.getMode()));
              } catch (IOException e) {
                throw new AccessControlException("Could not setMode for UFS file " + ufsUri
                    + " . Aborting the setAttribute operation in Alluxio.", e);
              }
            }
            // Retrieve the ufs fingerprint after the ufs changes.
            String existingFingerprint = inode.getUfsFingerprint();
            if (!existingFingerprint.equals(Constants.INVALID_UFS_FINGERPRINT)) {
              // Update existing fingerprint, since contents did not change
              Fingerprint fp = Fingerprint.parse(existingFingerprint);
              fp.putTag(Fingerprint.Tag.OWNER, owner);
              fp.putTag(Fingerprint.Tag.GROUP, group);
              fp.putTag(Fingerprint.Tag.MODE, mode);
              context.setUfsFingerprint(fp.serialize());
            } else {
              // Need to retrieve the fingerprint from ufs.
              context.setUfsFingerprint(ufs.getParsedFingerprint(ufsUri).serialize());
            }
          }
        }
      }
    }
    if (!context.getUfsFingerprint().equals(Constants.INVALID_UFS_FINGERPRINT)) {
      entry.setUfsFingerprint(context.getUfsFingerprint());
    }
    // Only commit the set permission to inode after the propagation to UFS succeeded.
    if (protoOptions.hasOwner()) {
      entry.setOwner(protoOptions.getOwner());
    }
    if (protoOptions.hasGroup()) {
      entry.setGroup(protoOptions.getGroup());
    }
    if (modeChanged) {
      entry.setMode(ModeUtils.protoToShort(protoOptions.getMode()));
    }
    mInodeTree.updateInode(rpcContext, entry.build());
  }

  @Override
  public List<SyncPointInfo> getSyncPathList() {
    return mSyncManager.getSyncPathList();
  }

  @Override
  public void startSync(AlluxioURI syncPoint)
      throws IOException, InvalidPathException, AccessControlException, ConnectionFailedException {
    LockingScheme lockingScheme = new LockingScheme(syncPoint, LockPattern.WRITE_EDGE, true);
    try (RpcContext rpcContext = createRpcContext();
        LockedInodePath inodePath = mInodeTree
            .lockInodePath(lockingScheme.getPath(), lockingScheme.getPattern());
        FileSystemMasterAuditContext auditContext =
            createAuditContext("startSync", syncPoint, null,
                inodePath.getParentInodeOrNull())) {
      try {
        mPermissionChecker.checkParentPermission(Mode.Bits.WRITE, inodePath);
      } catch (AccessControlException e) {
        auditContext.setAllowed(false);
        throw e;
      }
      mSyncManager.startSyncAndJournal(rpcContext, syncPoint);
      auditContext.setSucceeded(true);
    }
  }

  @Override
  public void stopSync(AlluxioURI syncPoint)
      throws IOException, InvalidPathException, AccessControlException {
    try (RpcContext rpcContext = createRpcContext()) {
      boolean isSuperUser = true;
      try {
        mPermissionChecker.checkSuperUser();
      } catch (AccessControlException e) {
        isSuperUser = false;
      }

      if (isSuperUser) {
        // TODO(AM): Remove once we don't require a write lock on the sync point during a full sync
        // Stop sync w/o acquiring an inode lock to terminate an initial full scan (if running)
        mSyncManager.stopSyncAndJournal(rpcContext, syncPoint);
      }
      LockingScheme lockingScheme = new LockingScheme(syncPoint, LockPattern.READ, false);
      try (LockedInodePath inodePath =
          mInodeTree.lockInodePath(lockingScheme.getPath(), lockingScheme.getPattern());
          FileSystemMasterAuditContext auditContext =
              createAuditContext("stopSync", syncPoint, null,
                  inodePath.getParentInodeOrNull())) {
        try {
          mPermissionChecker.checkParentPermission(Mode.Bits.WRITE, inodePath);
        } catch (AccessControlException e) {
          auditContext.setAllowed(false);
          throw e;
        }
        if (!isSuperUser) {
          // Stop sync here only if not terminated w/o holding the inode lock
          mSyncManager.stopSyncAndJournal(rpcContext, syncPoint);
        }
        auditContext.setSucceeded(true);
      }
    }
  }

  @Override
  public List<WorkerInfo> getWorkerInfoList() throws UnavailableException {
    return mBlockMaster.getWorkerInfoList();
  }

  @Override
  public long getInodeCount() {
    return mInodeTree.getInodeCount();
  }

  /**
   * @param fileId file ID
   * @param jobId persist job ID
   * @param persistenceWaitTime persistence initial wait time
   * @param uri Alluxio Uri of the file
   * @param tempUfsPath temp UFS path
   */
  private void addPersistJob(long fileId, long jobId, long persistenceWaitTime, AlluxioURI uri,
      String tempUfsPath) {
    alluxio.time.ExponentialTimer timer = mPersistRequests.remove(fileId);
    if (timer == null) {
      timer = new alluxio.time.ExponentialTimer(
          ServerConfiguration.getMs(PropertyKey.MASTER_PERSISTENCE_INITIAL_INTERVAL_MS),
          ServerConfiguration.getMs(PropertyKey.MASTER_PERSISTENCE_MAX_INTERVAL_MS),
          persistenceWaitTime,
          ServerConfiguration.getMs(PropertyKey.MASTER_PERSISTENCE_MAX_TOTAL_WAIT_TIME_MS));
    }
    mPersistJobs.put(fileId, new PersistJob(jobId, fileId, uri, tempUfsPath, timer));
  }

  private long getPersistenceWaitTime(long shouldPersistTime) {
    long currentTime = System.currentTimeMillis();
    if (shouldPersistTime >= currentTime) {
      return shouldPersistTime - currentTime;
    } else {
      return 0;
    }
  }

  /**
   * Periodically schedules jobs to persist files and updates metadata accordingly.
   */
  @NotThreadSafe
  private final class PersistenceScheduler implements alluxio.heartbeat.HeartbeatExecutor {
    private static final long MAX_QUIET_PERIOD_SECONDS = 64;

    /**
     * Quiet period for job service flow control (in seconds). When job service refuses starting new
     * jobs, we use exponential backoff to alleviate the job service pressure.
     */
    private long mQuietPeriodSeconds;

    /**
     * Creates a new instance of {@link PersistenceScheduler}.
     */
    PersistenceScheduler() {
      mQuietPeriodSeconds = 0;
    }

    @Override
    public void close() {} // Nothing to clean up

    /**
     * Updates the file system metadata to reflect the fact that the persist file request expired.
     *
     * @param fileId the file ID
     */
    private void handleExpired(long fileId) throws AlluxioException, UnavailableException {
      try (JournalContext journalContext = createJournalContext();
          LockedInodePath inodePath = mInodeTree
              .lockFullInodePath(fileId, LockPattern.WRITE_INODE)) {
        InodeFile inode = inodePath.getInodeFile();
        switch (inode.getPersistenceState()) {
          case LOST:
            // fall through
          case NOT_PERSISTED:
            // fall through
          case PERSISTED:
            LOG.warn("File {} (id={}) persistence state is {} and will not be changed.",
                inodePath.getUri(), fileId, inode.getPersistenceState());
            return;
          case TO_BE_PERSISTED:
            mInodeTree.updateInode(journalContext, UpdateInodeEntry.newBuilder()
                .setId(inode.getId())
                .setPersistenceState(PersistenceState.NOT_PERSISTED.name())
                .build());
            mInodeTree.updateInodeFile(journalContext, UpdateInodeFileEntry.newBuilder()
                .setId(inode.getId())
                .setPersistJobId(Constants.PERSISTENCE_INVALID_JOB_ID)
                .setTempUfsPath(Constants.PERSISTENCE_INVALID_UFS_PATH)
                .build());
            break;
          default:
            throw new IllegalStateException(
                "Unrecognized persistence state: " + inode.getPersistenceState());
        }
      }
    }

    /**
     * Attempts to schedule a persist job and updates the file system metadata accordingly.
     *
     * @param fileId the file ID
     */
    private void handleReady(long fileId) throws AlluxioException, IOException {
      alluxio.time.ExponentialTimer timer = mPersistRequests.get(fileId);
      // Lookup relevant file information.
      AlluxioURI uri;
      String tempUfsPath;
      try (LockedInodePath inodePath = mInodeTree.lockFullInodePath(fileId, LockPattern.READ)) {
        InodeFile inode = inodePath.getInodeFile();
        uri = inodePath.getUri();
        switch (inode.getPersistenceState()) {
          case LOST:
            // fall through
          case NOT_PERSISTED:
            // fall through
          case PERSISTED:
            LOG.warn("File {} (id={}) persistence state is {} and will not be changed.",
                inodePath.getUri(), fileId, inode.getPersistenceState());
            return;
          case TO_BE_PERSISTED:
            tempUfsPath = inodePath.getInodeFile().getTempUfsPath();
            break;
          default:
            throw new IllegalStateException(
                "Unrecognized persistence state: " + inode.getPersistenceState());
        }
      }

      MountTable.Resolution resolution = mMountTable.resolve(uri);
      try (CloseableResource<UnderFileSystem> ufsResource = resolution.acquireUfsResource()) {
        // If previous persist job failed, clean up the temporary file.
        cleanup(ufsResource.get(), tempUfsPath);
        // Generate a temporary path to be used by the persist job.
        // If the persist destination is on object store, let persist job copy files to destination
        // directly
        if (ServerConfiguration.getBoolean(PropertyKey.MASTER_UNSAFE_DIRECT_PERSIST_OBJECT_ENABLED)
            && ufsResource.get().isObjectStorage()) {
          tempUfsPath = resolution.getUri().toString();
        } else {
          // make temp path for temp file to avoid the
          // error reading (failure of temp file clean up)
          String mountPointUri = resolution.getUfsMountPointUri().toString();
          tempUfsPath = PathUtils.concatUfsPath(mountPointUri,
              PathUtils.getPersistentTmpPath(resolution.getUri().toString()));
          LOG.debug("Generate tmp ufs path {} from ufs path {} for persistence.",
              tempUfsPath, resolution.getUri());
        }
      }

      PersistConfig config =
          new PersistConfig(uri.getPath(), resolution.getMountId(), false, tempUfsPath);
      // Schedule the persist job.
      long jobId;
      JobMasterClient client = mJobMasterClientPool.acquire();
      try {
        LOG.debug("Schedule async persist job for {}", uri.getPath());
        jobId = client.run(config);
      } finally {
        mJobMasterClientPool.release(client);
      }
      mQuietPeriodSeconds /= 2;
      mPersistJobs.put(fileId, new PersistJob(jobId, fileId, uri, tempUfsPath, timer));

      // Update the inode and journal the change.
      try (JournalContext journalContext = createJournalContext();
          LockedInodePath inodePath = mInodeTree
              .lockFullInodePath(fileId, LockPattern.WRITE_INODE)) {
        InodeFile inode = inodePath.getInodeFile();
        mInodeTree.updateInodeFile(journalContext, UpdateInodeFileEntry.newBuilder()
            .setId(inode.getId())
            .setPersistJobId(jobId)
            .setTempUfsPath(tempUfsPath)
            .build());
      }
    }

    /**
     * {@inheritDoc}
     *
     * The method iterates through the set of files to be persisted (identified by their ID) and
     * attempts to schedule a file persist job. Each iteration removes the file ID from the set
     * of files to be persisted unless the execution sets the {@code remove} flag to false.
     *
     * @throws InterruptedException if the thread is interrupted
     */
    @Override
    public void heartbeat() throws InterruptedException {
      LOG.debug("Async Persist heartbeat start");
      java.util.concurrent.TimeUnit.SECONDS.sleep(mQuietPeriodSeconds);
      // Process persist requests.
      for (long fileId : mPersistRequests.keySet()) {
        // Throw if interrupted.
        if (Thread.interrupted()) {
          throw new InterruptedException("PersistenceScheduler interrupted.");
        }
        boolean remove = true;
        alluxio.time.ExponentialTimer timer = mPersistRequests.get(fileId);
        if (timer == null) {
          // This could occur if a key is removed from mPersistRequests while we are iterating.
          continue;
        }
        alluxio.time.ExponentialTimer.Result timerResult = timer.tick();
        if (timerResult == alluxio.time.ExponentialTimer.Result.NOT_READY) {
          // operation is not ready to be scheduled
          continue;
        }
        AlluxioURI uri = null;
        try {
          try (LockedInodePath inodePath = mInodeTree
              .lockFullInodePath(fileId, LockPattern.READ)) {
            uri = inodePath.getUri();
          } catch (FileDoesNotExistException e) {
            LOG.debug("The file (id={}) to be persisted was not found. Likely this file has been "
                + "removed by users", fileId, e);
            continue;
          }
          try {
            checkUfsMode(uri, OperationType.WRITE);
          } catch (Exception e) {
            LOG.warn("Unable to schedule persist request for path {}: {}", uri, e.toString());
            // Retry when ufs mode permits operation
            remove = false;
            continue;
          }
          switch (timerResult) {
            case EXPIRED:
              handleExpired(fileId);
              break;
            case READY:
              handleReady(fileId);
              break;
            default:
              throw new IllegalStateException("Unrecognized timer state: " + timerResult);
          }
        } catch (FileDoesNotExistException | InvalidPathException e) {
          LOG.warn("The file {} (id={}) to be persisted was not found : {}", uri, fileId,
              e.toString());
          LOG.debug("Exception: ", e);
        } catch (UnavailableException e) {
          LOG.warn("Failed to persist file {}, will retry later: {}", uri, e.toString());
          remove = false;
        } catch (ResourceExhaustedException e) {
          LOG.warn("The job service is busy, will retry later: {}", e.toString());
          LOG.debug("Exception: ", e);
          mQuietPeriodSeconds = (mQuietPeriodSeconds == 0) ? 1 :
              Math.min(MAX_QUIET_PERIOD_SECONDS, mQuietPeriodSeconds * 2);
          remove = false;
          // End the method here until the next heartbeat. No more jobs should be scheduled during
          // the current heartbeat if the job master is at full capacity.
          return;
        } catch (Exception e) {
          LOG.warn("Unexpected exception encountered when scheduling the persist job for file {} "
              + "(id={}) : {}", uri, fileId, e.toString());
          LOG.debug("Exception: ", e);
        } finally {
          if (remove) {
            mPersistRequests.remove(fileId);
          }
        }
      }
    }
  }

  /**
   * Periodically polls for the result of the jobs and updates metadata accordingly.
   */
  @NotThreadSafe
  private final class PersistenceChecker implements alluxio.heartbeat.HeartbeatExecutor {

    /**
     * Creates a new instance of {@link PersistenceChecker}.
     */
    PersistenceChecker() {}

    @Override
    public void close() {} // nothing to clean up

    /**
     * Updates the file system metadata to reflect the fact that the persist job succeeded.
     *
     * NOTE: It is the responsibility of the caller to update {@link #mPersistJobs}.
     *
     * @param job the successful job
     */
    private void handleSuccess(PersistJob job) {
      long fileId = job.getFileId();
      String tempUfsPath = job.getTempUfsPath();
      List<Long> blockIds = new ArrayList<>();
      UfsManager.UfsClient ufsClient = null;
      try (JournalContext journalContext = createJournalContext();
          LockedInodePath inodePath = mInodeTree
              .lockFullInodePath(fileId, LockPattern.WRITE_INODE)) {
        InodeFile inode = inodePath.getInodeFile();
        MountTable.Resolution resolution = mMountTable.resolve(inodePath.getUri());
        ufsClient = mUfsManager.get(resolution.getMountId());
        switch (inode.getPersistenceState()) {
          case LOST:
            // fall through
          case NOT_PERSISTED:
            // fall through
          case PERSISTED:
            LOG.warn("File {} (id={}) persistence state is {}. Successful persist has no effect.",
                job.getUri(), fileId, inode.getPersistenceState());
            break;
          case TO_BE_PERSISTED:
            UpdateInodeEntry.Builder builder = UpdateInodeEntry.newBuilder();
            try (CloseableResource<UnderFileSystem> ufsResource = resolution.acquireUfsResource()) {
              UnderFileSystem ufs = ufsResource.get();
              String ufsPath = resolution.getUri().toString();
              ufs.setOwner(tempUfsPath, inode.getOwner(), inode.getGroup());
              ufs.setMode(tempUfsPath, inode.getMode());

              // Check if the size is the same to guard against a race condition where the Alluxio
              // file is mutated in between the persist command and execution
              if (ServerConfiguration.isSet(PropertyKey.MASTER_ASYNC_PERSIST_SIZE_VALIDATION)
                  && ServerConfiguration.getBoolean(
                      PropertyKey.MASTER_ASYNC_PERSIST_SIZE_VALIDATION)) {
                UfsStatus ufsStatus = ufs.getStatus(tempUfsPath);
                if (ufsStatus.isFile()) {
                  UfsFileStatus status = (UfsFileStatus) ufsStatus;
                  if (status.getContentLength() != inode.getLength()) {
                    throw new IOException(String.format("%s size does not match. Alluxio expected "
                        + "length: %d, UFS actual length: %d. This may be due to a concurrent "
                        + "modification to the file in Alluxio space, in which case this error can "
                        + "be safely ignored as the persist will be retried. If the UFS length is "
                        + "expected to be different than Alluxio length, set "
                        + PropertyKey.Name.MASTER_ASYNC_PERSIST_SIZE_VALIDATION + " to false.",
                        tempUfsPath, inode.getLength(), status.getContentLength()));
                  }
                }
              }

              if (!ufsPath.equals(tempUfsPath)) {
                // Make rename only when tempUfsPath is different from final ufsPath. Note that,
                // on object store, we take the optimization to skip the rename by having
                // tempUfsPath the same as final ufsPath.
                // check if the destination direction is valid, if there isn't exist directory,
                // create it and it's parents
                createParentPath(inodePath.getInodeList(), ufsPath, ufs, job.getId());
                if (!ufs.renameRenamableFile(tempUfsPath, ufsPath)) {
                  throw new IOException(
                      String.format("Failed to rename %s to %s.", tempUfsPath, ufsPath));
                }
              }
              builder.setUfsFingerprint(ufs.getParsedFingerprint(ufsPath).serialize());
            }

            mInodeTree.updateInodeFile(journalContext, UpdateInodeFileEntry.newBuilder()
                .setId(inode.getId())
                .setPersistJobId(Constants.PERSISTENCE_INVALID_JOB_ID)
                .setTempUfsPath(Constants.PERSISTENCE_INVALID_UFS_PATH)
                .build());
            mInodeTree.updateInode(journalContext, builder
                .setId(inode.getId())
                .setPersistenceState(PersistenceState.PERSISTED.name())
                .build());
            propagatePersistedInternal(journalContext, inodePath);
            Metrics.FILES_PERSISTED.inc();

            // Save state for possible cleanup
            blockIds.addAll(inode.getBlockIds());
            break;
          default:
            throw new IllegalStateException(
                "Unrecognized persistence state: " + inode.getPersistenceState());
        }
      } catch (FileDoesNotExistException | InvalidPathException e) {
        LOG.warn("The file {} (id={}) to be persisted was not found: {}", job.getUri(), fileId,
            e.toString());
        LOG.debug("Exception: ", e);
        // Cleanup the temporary file.
        if (ufsClient != null) {
          try (CloseableResource<UnderFileSystem> ufsResource = ufsClient.acquireUfsResource()) {
            cleanup(ufsResource.get(), tempUfsPath);
          }
        }
      } catch (Exception e) {
        LOG.warn(
            "Unexpected exception encountered when trying to complete persistence of a file {} "
                + "(id={}) : {}",
            job.getUri(), fileId, e.toString());
        LOG.debug("Exception: ", e);
        if (ufsClient != null) {
          try (CloseableResource<UnderFileSystem> ufsResource = ufsClient.acquireUfsResource()) {
            cleanup(ufsResource.get(), tempUfsPath);
          }
        }
        mPersistRequests.put(fileId, job.getTimer());
      }

      // Cleanup possible staging UFS blocks files due to fast durable write fallback.
      // Note that this is best effort
      if (ufsClient != null) {
        for (long blockId : blockIds) {
          String ufsBlockPath = alluxio.worker.BlockUtils.getUfsBlockPath(ufsClient, blockId);
          try (CloseableResource<UnderFileSystem> ufsResource = ufsClient.acquireUfsResource()) {
            alluxio.util.UnderFileSystemUtils.deleteFileIfExists(ufsResource.get(), ufsBlockPath);
          } catch (Exception e) {
            LOG.warn("Failed to clean up staging UFS block file {}: {}",
                ufsBlockPath, e.toString());
          }
        }
      }
    }

    /**
     * Create parent path if there isn't exiting ancestors path for final persistence file.
     *
     * @param inodes List of inodes
     * @param ufsPath ufs path
     * @param ufs under file system
     */
    private void createParentPath(List<Inode> inodes, String ufsPath,
        UnderFileSystem ufs, long jobId)
        throws IOException {
      Stack<Pair<String, Inode>> ancestors = new Stack<>();
      int curInodeIndex = inodes.size() - 2;
      // get file path
      AlluxioURI curUfsPath = new AlluxioURI(ufsPath);
      // get the parent path of current file
      curUfsPath = curUfsPath.getParent();
      // Stop when the directory already exists in UFS.
      while (!ufs.isDirectory(curUfsPath.toString()) && curInodeIndex >= 0) {
        Inode curInode = inodes.get(curInodeIndex);
        ancestors.push(new Pair<>(curUfsPath.toString(), curInode));
        curUfsPath = curUfsPath.getParent();
        curInodeIndex--;
      }

      while (!ancestors.empty()) {
        Pair<String, Inode> ancestor = ancestors.pop();
        String dir = ancestor.getFirst();
        Inode ancestorInode = ancestor.getSecond();
        MkdirsOptions options = MkdirsOptions.defaults(ServerConfiguration.global())
            .setCreateParent(false)
            .setOwner(ancestorInode.getOwner())
            .setGroup(ancestorInode.getGroup())
            .setMode(new Mode(ancestorInode.getMode()));
        // UFS mkdirs might fail if the directory is already created.
        // If so, skip the mkdirs and assume the directory is already prepared,
        // regardless of permission matching.
        try {
          boolean mkdirSuccess = false;
          try {
            mkdirSuccess = ufs.mkdirs(dir, options);
          } catch (IOException e) {
            LOG.debug("Persistence job {}: Exception Directory {}: ", jobId, dir, e);
          }
          if (mkdirSuccess) {
            List<AclEntry> allAcls =
                Stream.concat(ancestorInode.getDefaultACL().getEntries().stream(),
                    ancestorInode.getACL().getEntries().stream())
                    .collect(Collectors.toList());
            ufs.setAclEntries(dir, allAcls);
          } else {
            if (ufs.isDirectory(dir)) {
              LOG.debug("Persistence job {}: UFS directory {} already exists", jobId, dir);
            } else {
              LOG.error("Persistence job {}: UFS path {} is an existing file", jobId, dir);
            }
          }
        } catch (IOException e) {
          LOG.error("Persistence job {}: Failed to create UFS directory {} with correct permission",
              jobId, dir, e);
        }
      }
    }

    @Override
    public void heartbeat() throws InterruptedException {
      boolean queueEmpty = mPersistCheckerPool.getQueue().isEmpty();
      // Check the progress of persist jobs.
      for (long fileId : mPersistJobs.keySet()) {
        // Throw if interrupted.
        if (Thread.interrupted()) {
          throw new InterruptedException("PersistenceChecker interrupted.");
        }
        final PersistJob job = mPersistJobs.get(fileId);
        if (job == null) {
          // This could happen if a key is removed from mPersistJobs while we are iterating.
          continue;
        }
        // Cancel any jobs marked as canceled
        switch (job.getCancelState()) {
          case NOT_CANCELED:
            break;
          case TO_BE_CANCELED:
            // Send the message to cancel this job
            JobMasterClient client = mJobMasterClientPool.acquire();
            try {
              client.cancel(job.getId());
              job.setCancelState(PersistJob.CancelState.CANCELING);
            } catch (alluxio.exception.status.NotFoundException e) {
              LOG.warn("Persist job (id={}) for file {} (id={}) to cancel was not found: {}",
                  job.getId(), job.getUri(), fileId, e.toString());
              LOG.debug("Exception: ", e);
              mPersistJobs.remove(fileId);
              continue;
            } catch (Exception e) {
              LOG.warn("Unexpected exception encountered when cancelling a persist job (id={}) for "
                  + "file {} (id={}) : {}", job.getId(), job.getUri(), fileId, e.toString());
              LOG.debug("Exception: ", e);
            } finally {
              mJobMasterClientPool.release(client);
            }
            continue;
          case CANCELING:
            break;
          default:
            throw new IllegalStateException("Unrecognized cancel state: " + job.getCancelState());
        }
        if (!queueEmpty) {
          // There are tasks waiting in the queue, so do not try to schedule anything
          continue;
        }
        long jobId = job.getId();
        JobMasterClient client = mJobMasterClientPool.acquire();
        try {
          JobInfo jobInfo = client.getJobStatus(jobId);
          switch (jobInfo.getStatus()) {
            case RUNNING:
              // fall through
            case CREATED:
              break;
            case FAILED:
              LOG.warn("The persist job (id={}) for file {} (id={}) failed: {}", jobId,
                  job.getUri(), fileId, jobInfo.getErrorMessage());
              mPersistJobs.remove(fileId);
              mPersistRequests.put(fileId, job.getTimer());
              break;
            case CANCELED:
              mPersistJobs.remove(fileId);
              break;
            case COMPLETED:
              mPersistJobs.remove(fileId);
              mPersistCheckerPool.execute(() -> handleSuccess(job));
              break;
            default:
              throw new IllegalStateException("Unrecognized job status: " + jobInfo.getStatus());
          }
        } catch (Exception e) {
          LOG.warn("Exception encountered when trying to retrieve the status of a "
                  + " persist job (id={}) for file {} (id={}): {}.", jobId, job.getUri(), fileId,
              e.toString());
          LOG.debug("Exception: ", e);
          mPersistJobs.remove(fileId);
          mPersistRequests.put(fileId, job.getTimer());
        } finally {
          mJobMasterClientPool.release(client);
        }
      }
    }
  }

  @NotThreadSafe
  private final class TimeSeriesRecorder implements alluxio.heartbeat.HeartbeatExecutor {
    @Override
    public void heartbeat() throws InterruptedException {
      // TODO(calvin): Provide a better way to keep track of metrics collected as time series
      MetricRegistry registry = MetricsSystem.METRIC_REGISTRY;
      SortedMap<String, Gauge> gauges = registry.getGauges();

      // % Alluxio space used
      Long masterCapacityTotal = (Long) gauges
          .get(MetricKey.CLUSTER_CAPACITY_TOTAL.getName()).getValue();
      Long masterCapacityUsed = (Long) gauges
          .get(MetricKey.CLUSTER_CAPACITY_USED.getName()).getValue();
      int percentAlluxioSpaceUsed =
          (masterCapacityTotal > 0) ? (int) (100L * masterCapacityUsed / masterCapacityTotal) : 0;
      mTimeSeriesStore.record("% Alluxio Space Used", percentAlluxioSpaceUsed);

      // % UFS space used
      Long masterUnderfsCapacityTotal = (Long) gauges
          .get(MetricKey.CLUSTER_ROOT_UFS_CAPACITY_TOTAL.getName()).getValue();
      Long masterUnderfsCapacityUsed =
          (Long) gauges
              .get(MetricKey.CLUSTER_ROOT_UFS_CAPACITY_USED.getName()).getValue();
      int percentUfsSpaceUsed =
          (masterUnderfsCapacityTotal > 0) ? (int) (100L * masterUnderfsCapacityUsed
              / masterUnderfsCapacityTotal) : 0;
      mTimeSeriesStore.record("% UFS Space Used", percentUfsSpaceUsed);

      // Bytes read
      Long bytesReadLocalThroughput = (Long) gauges.get(
          MetricKey.CLUSTER_BYTES_READ_LOCAL_THROUGHPUT.getName()).getValue();
      Long bytesReadDomainSocketThroughput = (Long) gauges
          .get(MetricKey.CLUSTER_BYTES_READ_DOMAIN_THROUGHPUT.getName()).getValue();
      Long bytesReadRemoteThroughput = (Long) gauges
          .get(MetricKey.CLUSTER_BYTES_READ_REMOTE_THROUGHPUT.getName()).getValue();
      Long bytesReadUfsThroughput = (Long) gauges
          .get(MetricKey.CLUSTER_BYTES_READ_UFS_THROUGHPUT.getName()).getValue();
      mTimeSeriesStore.record(MetricKey.CLUSTER_BYTES_READ_LOCAL_THROUGHPUT.getName(),
          bytesReadLocalThroughput);
      mTimeSeriesStore.record(MetricKey.CLUSTER_BYTES_READ_DOMAIN_THROUGHPUT.getName(),
          bytesReadDomainSocketThroughput);
      mTimeSeriesStore.record(MetricKey.CLUSTER_BYTES_READ_REMOTE_THROUGHPUT.getName(),
          bytesReadRemoteThroughput);
      mTimeSeriesStore.record(MetricKey.CLUSTER_BYTES_READ_UFS_THROUGHPUT.getName(),
          bytesReadUfsThroughput);

      // Bytes written
      Long bytesWrittenLocalThroughput = (Long) gauges
          .get(MetricKey.CLUSTER_BYTES_WRITTEN_LOCAL_THROUGHPUT.getName())
          .getValue();
      Long bytesWrittenAlluxioThroughput = (Long) gauges
          .get(MetricKey.CLUSTER_BYTES_WRITTEN_REMOTE_THROUGHPUT.getName()).getValue();
      Long bytesWrittenDomainSocketThroughput = (Long) gauges.get(
          MetricKey.CLUSTER_BYTES_WRITTEN_DOMAIN_THROUGHPUT.getName()).getValue();
      Long bytesWrittenUfsThroughput = (Long) gauges
          .get(MetricKey.CLUSTER_BYTES_WRITTEN_UFS_THROUGHPUT.getName()).getValue();
      mTimeSeriesStore.record(MetricKey.CLUSTER_BYTES_WRITTEN_LOCAL_THROUGHPUT.getName(),
          bytesWrittenLocalThroughput);
      mTimeSeriesStore.record(MetricKey.CLUSTER_BYTES_WRITTEN_REMOTE_THROUGHPUT.getName(),
          bytesWrittenAlluxioThroughput);
      mTimeSeriesStore.record(MetricKey.CLUSTER_BYTES_WRITTEN_DOMAIN_THROUGHPUT.getName(),
          bytesWrittenDomainSocketThroughput);
      mTimeSeriesStore.record(MetricKey.CLUSTER_BYTES_WRITTEN_UFS_THROUGHPUT.getName(),
          bytesWrittenUfsThroughput);
    }

    @Override
    public void close() {} // Nothing to clean up.
  }

  private static void cleanup(UnderFileSystem ufs, String ufsPath) {
    if (!ufsPath.isEmpty()) {
      try {
        if (!ufs.deleteExistingFile(ufsPath)) {
          LOG.warn("Failed to delete UFS file {}.", ufsPath);
        }
      } catch (IOException e) {
        LOG.warn("Failed to delete UFS file {}: {}", ufsPath, e.toString());
      }
    }
  }

  @Override
  public void updateUfsMode(AlluxioURI ufsPath, UfsMode ufsMode) throws InvalidPathException,
      InvalidArgumentException, UnavailableException, AccessControlException {
    // TODO(adit): Create new fsadmin audit context
    try (RpcContext rpcContext = createRpcContext();
        FileSystemMasterAuditContext auditContext =
            createAuditContext("updateUfsMode", ufsPath, null, null)) {
      mUfsManager.setUfsMode(rpcContext, ufsPath, ufsMode);
      auditContext.setSucceeded(true);
    }
  }

  /**
   * Check if the specified operation type is allowed to the ufs.
   *
   * @param alluxioPath the Alluxio path
   * @param opType the operation type
   */
  private void checkUfsMode(AlluxioURI alluxioPath, OperationType opType)
      throws AccessControlException, InvalidPathException {
    MountTable.Resolution resolution = mMountTable.resolve(alluxioPath);
    try (CloseableResource<UnderFileSystem> ufsResource = resolution.acquireUfsResource()) {
      UnderFileSystem ufs = ufsResource.get();
      UfsMode ufsMode =
          ufs.getOperationMode(mUfsManager.getPhysicalUfsState(ufs.getPhysicalStores()));
      switch (ufsMode) {
        case NO_ACCESS:
          throw new AccessControlException(ExceptionMessage.UFS_OP_NOT_ALLOWED.getMessage(opType,
              resolution.getUri(), UfsMode.NO_ACCESS));
        case READ_ONLY:
          if (opType == OperationType.WRITE) {
            throw new AccessControlException(ExceptionMessage.UFS_OP_NOT_ALLOWED.getMessage(opType,
                resolution.getUri(), UfsMode.READ_ONLY));
          }
          break;
        default:
          // All operations are allowed
          break;
      }
    }
  }

  /**
   * The operation type. This class is used to check if an operation to the under storage is allowed
   * during maintenance.
   */
  enum OperationType {
    READ,
    WRITE,
  }

  /**
   * Class that contains metrics for FileSystemMaster.
   * This class is public because the counter names are referenced in
   * {@link alluxio.web.WebInterfaceAbstractMetricsServlet}.
   */
  public static final class Metrics {
    private static final Counter DIRECTORIES_CREATED
        = MetricsSystem.counter(MetricKey.MASTER_DIRECTORIES_CREATED.getName());
    private static final Counter FILE_BLOCK_INFOS_GOT
        = MetricsSystem.counter(MetricKey.MASTER_FILE_BLOCK_INFOS_GOT.getName());
    private static final Counter FILE_INFOS_GOT
        = MetricsSystem.counter(MetricKey.MASTER_FILE_INFOS_GOT.getName());
    private static final Counter FILES_COMPLETED
        = MetricsSystem.counter(MetricKey.MASTER_FILES_COMPLETED.getName());
    private static final Counter FILES_CREATED
        = MetricsSystem.counter(MetricKey.MASTER_FILES_CREATED.getName());
    private static final Counter FILES_FREED
        = MetricsSystem.counter(MetricKey.MASTER_FILES_FREED.getName());
    private static final Counter FILES_PERSISTED
        = MetricsSystem.counter(MetricKey.MASTER_FILES_PERSISTED.getName());
    private static final Counter NEW_BLOCKS_GOT
        = MetricsSystem.counter(MetricKey.MASTER_NEW_BLOCKS_GOT.getName());
    private static final Counter PATHS_DELETED
        = MetricsSystem.counter(MetricKey.MASTER_PATHS_DELETED.getName());
    private static final Counter PATHS_MOUNTED
        = MetricsSystem.counter(MetricKey.MASTER_PATHS_MOUNTED.getName());
    private static final Counter PATHS_RENAMED
        = MetricsSystem.counter(MetricKey.MASTER_PATHS_RENAMED.getName());
    private static final Counter PATHS_UNMOUNTED
        = MetricsSystem.counter(MetricKey.MASTER_PATHS_UNMOUNTED.getName());

    // TODO(peis): Increment the RPCs OPs at the place where we receive the RPCs.

    private static final Counter COMPLETED_OPERATION_RETRIED_COUNT
        = MetricsSystem.counter(MetricKey.MASTER_COMPLETED_OPERATION_RETRY_COUNT.getName());
    private static final Counter COMPLETE_FILE_OPS
        = MetricsSystem.counter(MetricKey.MASTER_COMPLETE_FILE_OPS.getName());
    private static final Counter CREATE_DIRECTORIES_OPS
        = MetricsSystem.counter(MetricKey.MASTER_CREATE_DIRECTORIES_OPS.getName());
    private static final Counter CREATE_FILES_OPS
        = MetricsSystem.counter(MetricKey.MASTER_CREATE_FILES_OPS.getName());
    private static final Counter DELETE_PATHS_OPS
        = MetricsSystem.counter(MetricKey.MASTER_DELETE_PATHS_OPS.getName());
    private static final Counter FREE_FILE_OPS
        = MetricsSystem.counter(MetricKey.MASTER_FREE_FILE_OPS.getName());
    private static final Counter GET_FILE_BLOCK_INFO_OPS
        = MetricsSystem.counter(MetricKey.MASTER_GET_FILE_BLOCK_INFO_OPS.getName());
    private static final Counter GET_FILE_INFO_OPS
        = MetricsSystem.counter(MetricKey.MASTER_GET_FILE_INFO_OPS.getName());
    private static final Counter GET_NEW_BLOCK_OPS
        = MetricsSystem.counter(MetricKey.MASTER_GET_NEW_BLOCK_OPS.getName());
    private static final Counter MOUNT_OPS
        = MetricsSystem.counter(MetricKey.MASTER_MOUNT_OPS.getName());
    private static final Counter RENAME_PATH_OPS
        = MetricsSystem.counter(MetricKey.MASTER_RENAME_PATH_OPS.getName());
    private static final Counter SET_ACL_OPS
        = MetricsSystem.counter(MetricKey.MASTER_SET_ACL_OPS.getName());
    private static final Counter SET_ATTRIBUTE_OPS
        = MetricsSystem.counter(MetricKey.MASTER_SET_ATTRIBUTE_OPS.getName());
    private static final Counter UNMOUNT_OPS
        = MetricsSystem.counter(MetricKey.MASTER_UNMOUNT_OPS.getName());
    public static final Counter INODE_SYNC_STREAM_COUNT
        = MetricsSystem.counter(MetricKey.MASTER_METADATA_SYNC_OPS_COUNT.getName());
    public static final Counter INODE_SYNC_STREAM_TIME_MS
        = MetricsSystem.counter(MetricKey.MASTER_METADATA_SYNC_TIME_MS.getName());
    public static final Counter INODE_SYNC_STREAM_SKIPPED
        = MetricsSystem.counter(MetricKey.MASTER_METADATA_SYNC_SKIPPED.getName());
    public static final Counter INODE_SYNC_STREAM_NO_CHANGE
        = MetricsSystem.counter(MetricKey.MASTER_METADATA_SYNC_NO_CHANGE.getName());
    public static final Counter INODE_SYNC_STREAM_SUCCESS
        = MetricsSystem.counter(MetricKey.MASTER_METADATA_SYNC_SUCCESS.getName());
    public static final Counter INODE_SYNC_STREAM_FAIL
        = MetricsSystem.counter(MetricKey.MASTER_METADATA_SYNC_FAIL.getName());
    public static final Counter INODE_SYNC_STREAM_PENDING_PATHS_TOTAL
        = MetricsSystem.counter(MetricKey.MASTER_METADATA_SYNC_PENDING_PATHS.getName());
    public static final Counter INODE_SYNC_STREAM_ACTIVE_PATHS_TOTAL
        = MetricsSystem.counter(MetricKey.MASTER_METADATA_SYNC_ACTIVE_PATHS.getName());
    public static final Counter INODE_SYNC_STREAM_SYNC_PATHS_SUCCESS
        = MetricsSystem.counter(MetricKey.MASTER_METADATA_SYNC_PATHS_SUCCESS.getName());
    public static final Counter INODE_SYNC_STREAM_SYNC_PATHS_FAIL
        = MetricsSystem.counter(MetricKey.MASTER_METADATA_SYNC_PATHS_FAIL.getName());
    public static final Counter INODE_SYNC_STREAM_SYNC_PATHS_CANCEL
        = MetricsSystem.counter(MetricKey.MASTER_METADATA_SYNC_PATHS_CANCEL.getName());
    public static final Counter METADATA_SYNC_PREFETCH_OPS_COUNT
        = MetricsSystem.counter(MetricKey.MASTER_METADATA_SYNC_PREFETCH_OPS_COUNT.getName());
    public static final Counter METADATA_SYNC_PREFETCH_RETRIES
        = MetricsSystem.counter(MetricKey.MASTER_METADATA_SYNC_PREFETCH_RETRIES.getName());
    public static final Counter METADATA_SYNC_PREFETCH_SUCCESS
        = MetricsSystem.counter(MetricKey.MASTER_METADATA_SYNC_PREFETCH_SUCCESS.getName());
    public static final Counter METADATA_SYNC_PREFETCH_FAIL
        = MetricsSystem.counter(MetricKey.MASTER_METADATA_SYNC_PREFETCH_FAIL.getName());
    public static final Counter METADATA_SYNC_PREFETCH_CANCEL
        = MetricsSystem.counter(MetricKey.MASTER_METADATA_SYNC_PREFETCH_CANCEL.getName());
    public static final Counter METADATA_SYNC_PREFETCH_PATHS
        = MetricsSystem.counter(MetricKey.MASTER_METADATA_SYNC_PREFETCH_PATHS.getName());
    public static final Counter UFS_STATUS_CACHE_SIZE_TOTAL
        = MetricsSystem.counter(MetricKey.MASTER_UFS_STATUS_CACHE_SIZE.getName());
    public static final Counter UFS_STATUS_CACHE_CHILDREN_SIZE_TOTAL
        = MetricsSystem.counter(MetricKey.MASTER_UFS_STATUS_CACHE_CHILDREN_SIZE.getName());

    private static final Map<AlluxioURI, Map<UFSOps, Counter>> SAVED_UFS_OPS
        = new ConcurrentHashMap<>();

    /**
     * UFS operations enum.
     */
    public enum UFSOps {
      CREATE_FILE, GET_FILE_INFO, DELETE_FILE, LIST_STATUS
    }

    public static final Map<UFSOps, String> UFS_OPS_DESC = ImmutableMap.of(
        UFSOps.CREATE_FILE, "POST",
        UFSOps.GET_FILE_INFO, "HEAD",
        UFSOps.DELETE_FILE, "DELETE",
        UFSOps.LIST_STATUS, "LIST"
    );

    /**
     * Get operations saved per ufs counter.
     *
     * @param ufsUri ufsUri
     * @param ufsOp ufs operation
     * @return the counter object
     */
    @VisibleForTesting
    public static Counter getUfsOpsSavedCounter(AlluxioURI ufsUri, UFSOps ufsOp) {
      return SAVED_UFS_OPS.compute(ufsUri, (k, v) -> {
        if (v != null) {
          return v;
        } else {
          return new ConcurrentHashMap<>();
        }
      }).compute(ufsOp, (k, v) -> {
        if (v != null) {
          return v;
        } else {
          return MetricsSystem.counter(
              Metric.getMetricNameWithTags(UFS_OP_SAVED_PREFIX + ufsOp.name(),
              MetricInfo.TAG_UFS, MetricsSystem.escape(ufsUri)));
        }
      });
    }

    /**
     * Register some file system master related gauges.
     *
     * @param ufsManager the under filesystem manager
     * @param inodeTree the inodeTree
     */
    @VisibleForTesting
    public static void registerGauges(final UfsManager ufsManager, final InodeTree inodeTree) {
      MetricsSystem.registerGaugeIfAbsent(MetricKey.MASTER_FILES_PINNED.getName(),
          inodeTree::getPinnedSize);
      MetricsSystem.registerGaugeIfAbsent(MetricKey.MASTER_FILES_TO_PERSIST.getName(),
          () -> inodeTree.getToBePersistedIds().size());
      MetricsSystem.registerGaugeIfAbsent(MetricKey.MASTER_TOTAL_PATHS.getName(),
          inodeTree::getInodeCount);
      MetricsSystem.registerGaugeIfAbsent(MetricKey.MASTER_FILE_SIZE.getName(),
          inodeTree::getFileSizeHistogram);

      final String ufsDataFolder = ServerConfiguration.getString(
          PropertyKey.MASTER_MOUNT_TABLE_ROOT_UFS);

      MetricsSystem.registerGaugeIfAbsent(MetricKey.CLUSTER_ROOT_UFS_CAPACITY_TOTAL.getName(),
          () -> {
            try (CloseableResource<UnderFileSystem> ufsResource =
                ufsManager.getRoot().acquireUfsResource()) {
              UnderFileSystem ufs = ufsResource.get();
              return ufs.getSpace(ufsDataFolder, UnderFileSystem.SpaceType.SPACE_TOTAL);
            } catch (IOException e) {
              LOG.error(e.getMessage(), e);
              return Stream.empty();
            }
          });

      MetricsSystem.registerGaugeIfAbsent(MetricKey.CLUSTER_ROOT_UFS_CAPACITY_USED.getName(),
          () -> {
            try (CloseableResource<UnderFileSystem> ufsResource =
                ufsManager.getRoot().acquireUfsResource()) {
              UnderFileSystem ufs = ufsResource.get();
              return ufs.getSpace(ufsDataFolder, UnderFileSystem.SpaceType.SPACE_USED);
            } catch (IOException e) {
              LOG.error(e.getMessage(), e);
              return Stream.empty();
            }
          });

      MetricsSystem.registerGaugeIfAbsent(MetricKey.CLUSTER_ROOT_UFS_CAPACITY_FREE.getName(),
          () -> {
            long ret = 0L;
            try (CloseableResource<UnderFileSystem> ufsResource =
                ufsManager.getRoot().acquireUfsResource()) {
              UnderFileSystem ufs = ufsResource.get();
              ret = ufs.getSpace(ufsDataFolder, UnderFileSystem.SpaceType.SPACE_FREE);
            } catch (IOException e) {
              LOG.error(e.getMessage(), e);
            }
            return ret;
          });
    }

    private Metrics() {} // prevent instantiation
  }

  /**
   * Creates a {@link FileSystemMasterAuditContext} instance.
   *
   * @param command the command to be logged by this {@link AuditContext}
   * @param srcPath the source path of this command
   * @param dstPath the destination path of this command
   * @param srcInode the source inode of this command
   * @return newly-created {@link FileSystemMasterAuditContext} instance
   */
  private FileSystemMasterAuditContext createAuditContext(String command, AlluxioURI srcPath,
      @Nullable AlluxioURI dstPath, @Nullable Inode srcInode) {
    // Audit log may be enabled during runtime
    AsyncUserAccessAuditLogWriter auditLogWriter = null;
    if (ServerConfiguration.getBoolean(PropertyKey.MASTER_AUDIT_LOGGING_ENABLED)) {
      auditLogWriter = mAsyncAuditLogWriter;
    }
    FileSystemMasterAuditContext auditContext =
        new FileSystemMasterAuditContext(auditLogWriter);
    if (auditLogWriter != null) {
      String user = null;
      String ugi = "";
      try {
        user = AuthenticatedClientUser.getClientUser(ServerConfiguration.global());
      } catch (AccessControlException e) {
        ugi = "N/A";
      }
      if (user != null) {
        try {
          String primaryGroup = CommonUtils.getPrimaryGroupName(user, ServerConfiguration.global());
          ugi = user + "," + primaryGroup;
        } catch (IOException e) {
          LOG.debug("Failed to get primary group for user {}.", user);
          ugi = user + ",N/A";
        }
      }
      AuthType authType =
          ServerConfiguration.getEnum(PropertyKey.SECURITY_AUTHENTICATION_TYPE, AuthType.class);
      auditContext.setUgi(ugi)
          .setAuthType(authType)
          .setIp(ClientIpAddressInjector.getIpAddress())
          .setCommand(command).setSrcPath(srcPath).setDstPath(dstPath)
          .setSrcInode(srcInode).setAllowed(true)
          .setCreationTimeNs(System.nanoTime());
    }
    return auditContext;
  }

  private BlockDeletionContext createBlockDeletionContext() {
    return new DefaultBlockDeletionContext(this::removeBlocks,
        blocks -> blocks.forEach(mUfsBlockLocationCache::invalidate));
  }

  private void removeBlocks(Collection<Long> blocks) throws IOException {
    if (blocks.isEmpty()) {
      return;
    }
    RetryPolicy retry = new CountingRetry(3);
    IOException lastThrown = null;
    while (retry.attempt()) {
      try {
        mBlockMaster.removeBlocks(blocks, true);
        return;
      } catch (UnavailableException e) {
        lastThrown = e;
      }
    }
    throw new IOException("Failed to remove deleted blocks from block master", lastThrown);
  }

  /**
   * @return a context for executing an RPC
   */
  @VisibleForTesting
  public RpcContext createRpcContext() throws UnavailableException {
    return createRpcContext(new InternalOperationContext());
  }

  /**
   * @param operationContext the operation context
   * @return a context for executing an RPC
   */
  @VisibleForTesting
  public RpcContext createRpcContext(OperationContext operationContext)
      throws UnavailableException {
    return new RpcContext(createBlockDeletionContext(), createJournalContext(),
        operationContext.withTracker(mStateLockCallTracker));
  }

  private LockingScheme createLockingScheme(AlluxioURI path, FileSystemMasterCommonPOptions options,
      LockPattern desiredLockMode) {
    return new LockingScheme(path, desiredLockMode, options, mUfsSyncPathCache, false);
  }

  private LockingScheme createSyncLockingScheme(AlluxioURI path,
      FileSystemMasterCommonPOptions options, boolean isGetFileInfo) {
    return new LockingScheme(path, LockPattern.READ, options, mUfsSyncPathCache, isGetFileInfo);
  }

  boolean isAclEnabled() {
    return ServerConfiguration.getBoolean(PropertyKey.SECURITY_AUTHORIZATION_PERMISSION_ENABLED);
  }

  @Override
  public List<TimeSeries> getTimeSeries() {
    return mTimeSeriesStore.getTimeSeries();
  }

  @Override
  public AlluxioURI reverseResolve(AlluxioURI ufsUri) throws InvalidPathException {
    MountTable.ReverseResolution resolution = mMountTable.reverseResolve(ufsUri);
    if (resolution == null) {
      throw new InvalidPathException(ufsUri.toString() + " is not a valid ufs uri");
    }
    return resolution.getUri();
  }

  @Override
  @Nullable
  public String getRootInodeOwner() {
    return mInodeTree.getRootUserName();
  }

  @Override
  public List<String> getStateLockSharedWaitersAndHolders() {
    return mMasterContext.getStateLockManager().getSharedWaitersAndHolders();
  }

  @Override
  public void decommissionWorkers(final Set<String> excludedWorkerSet, boolean addOnly) {
    mBlockMaster.decommissionWorkers(excludedWorkerSet, addOnly);
  }

  @Override
  public ClientCommand commandHeartbeat(long clientId, long metadataCacheSize, long journalId)  {
    ClientInfo client = mClients.getFirstByField(ID_INDEX, clientId);
    ClientCommand.Builder builder = ClientCommand.newBuilder();
    if (client == null) {
      LOG.warn("Master Can't find the client with id {} ", clientId);
      return builder.setClientCommandType(ClientCommandType.CLIENT_REGISTER).build();
    }
    client.setMetadataCacheSize(metadataCacheSize);
    client.setLastContactMs(System.currentTimeMillis());
    // Get the journal index of the leader node. In most circumstances,
    // the index of each node is same. If they are inconsistent, the largest
    // journal Index belongs to the leader node.
    long id = mMasterContext.getJournalSystem().getCurrentSequenceNumbers()
        .values().stream().max(Long::compare).orElse(0L);
    if (journalId != id) {
      return builder.setClientCommandType(ClientCommandType.CLIENT_CLEAR).setJournalId(id).build();
    } else {
      return builder.setClientCommandType(ClientCommandType.CLIENT_NOTHING).build();
    }
  }

  @Override
  public long getClientId(ClientIdentifier clientIdentifier) {
    ClientInfo existingClients = mClients.getFirstByField(IDENTIFIER_INDEX, clientIdentifier);
    if (existingClients != null) {
      // This client address is already mapped to a client id.
      long oldClientId = existingClients.getId();
      LOG.warn("The client {} already exists as id {}.", clientIdentifier, oldClientId);
      return oldClientId;
    }

    existingClients = findUnregisteredClient(clientIdentifier);
    if (existingClients != null) {
      return existingClients.getId();
    }

    // Generate a new client id.
    long clientId = IdUtils.getRandomNonNegativeLong();
    while (!mTempClients.add(new ClientInfo(clientId, clientIdentifier))) {
      clientId = IdUtils.getRandomNonNegativeLong();
    }

    LOG.info("getClientId(): ClientIdentifier: {} id: {}", clientIdentifier, clientId);
    return clientId;
  }

  /**
   * Find a client which is considered lost or just gets its id.
   * @param clientIdentifier the address used to find a client
   * @return a {@link ClientInfo} which is presented in master but not registered,
   *         or null if not client is found.
   */
  @Nullable
  private ClientInfo findUnregisteredClient(ClientIdentifier clientIdentifier) {
    for (IndexedSet<ClientInfo> clients: Arrays.asList(mTempClients, mLostClients)) {
      ClientInfo client = clients.getFirstByField(IDENTIFIER_INDEX, clientIdentifier);
      if (client != null) {
        return client;
      }
    }
    return null;
  }

  /**
   * Find a client which is considered lost or just gets its id.
   * @param clientId the id used to find a client
   * @return a {@link ClientInfo} which is presented in master but not registered,
   *         or null if not client is found.
   */
  @Nullable
  private ClientInfo findUnregisteredClient(long clientId) {
    for (IndexedSet<ClientInfo> clients: Arrays.asList(mTempClients, mLostClients)) {
      ClientInfo client = clients.getFirstByField(ID_INDEX, clientId);
      if (client != null) {
        return client;
      }
    }
    return null;
  }

  /**
   * Re-register a lost client or complete registration after getting a client id.
   * This method requires no locking on {@link ClientInfo} because it is only
   * reading final fields.
   *
   * @param clientId the client id to register
   */
  @Nullable
  private ClientInfo recordClientRegistration(long clientId) {
    for (IndexedSet<ClientInfo> clients: Arrays.asList(mTempClients, mLostClients)) {
      ClientInfo client = clients.getFirstByField(ID_INDEX, clientId);
      if (client == null) {
        continue;
      }
      mClients.add(client);
      clients.remove(client);
      LOG.warn("A lost client {} has requested its old id {}.",
          client.getClientIdentifier(), client.getId());
      return client;
    }
    return null;
  }

  @Override
  public void clientRegister(long clientId, long startTime)
      throws NotFoundException {
    ClientInfo client = mClients.getFirstByField(ID_INDEX, clientId);
    if (client == null) {
      client = findUnregisteredClient(clientId);
    }
    if (client == null) {
      throw new NotFoundException(ExceptionMessage.NO_CLIENT_FOUND.getMessage(clientId));
    }
    recordClientRegistration(clientId);
    // Update the TS at the end of the process
    client.setLastContactMs(System.currentTimeMillis());
    client.setStartTimeMs(startTime);

    LOG.info("registerClient(): {}", client);
  }

  @Override
  public List<ClientInfo> getNormalClientInfoList()  {
    return new ArrayList<>(mClients);
  }

  @Override
  public List<ClientInfo> getLostClientInfoList() {
    return new ArrayList<>(mLostClients);
  }

  /**
   * Lost client periodic check.
   */
  public final class LostClientDetectionHeartbeatExecutor implements HeartbeatExecutor {

    /**
     * Constructs a new {@link LostClientDetectionHeartbeatExecutor}.
     */
    public LostClientDetectionHeartbeatExecutor() {}

    @Override
    public void heartbeat() {
      long masterClientTimeoutMs =
          ServerConfiguration.getMs(TxPropertyKey.MASTER_CLIENT_TIMEOUT_MS);
      for (ClientInfo clientInfo : mClients) {
        // This is not locking because the field is atomic
        final long lastUpdate = mClock.millis() - clientInfo.getLastContactMs();
        if (lastUpdate > masterClientTimeoutMs) {
          LOG.error("The client {}({}) timed out after {}ms without a heartbeat!",
              clientInfo.getId(), clientInfo.getClientIdentifier(), lastUpdate);
          mLostClients.add(clientInfo);
          mClients.remove(clientInfo);
        }
      }
    }

    @Override
    public void close() {
      // Nothing to clean up
    }
  }
}<|MERGE_RESOLUTION|>--- conflicted
+++ resolved
@@ -551,14 +551,12 @@
 
     resetState();
     Metrics.registerGauges(mUfsManager, mInodeTree);
-<<<<<<< HEAD
 
     mUriTranslator = UriTranslator.Factory.create(this, mMountTable, mInodeTree);
     MetricsSystem.registerGaugeIfAbsent(TxMetricKey.CLUSTER_REGISTER_CLIENTS.getName(),
         mClients::size);
     mSlowListOperationThreshold = ServerConfiguration.getLong(
         TxPropertyKey.MASTER_SLOW_LIST_OPERATION_THRESHOLD);
-=======
     MetricsSystem.registerCachedGaugeIfAbsent(
         MetricsSystem.getMetricName(
             MetricKey.MASTER_METADATA_SYNC_PREFETCH_EXECUTOR_QUEUE_SIZE.getName()),
@@ -566,7 +564,6 @@
     MetricsSystem.registerCachedGaugeIfAbsent(
         MetricsSystem.getMetricName(MetricKey.MASTER_METADATA_SYNC_EXECUTOR_QUEUE_SIZE.getName()),
         () -> mSyncMetadataExecutor.getQueue().size(), 2, TimeUnit.SECONDS);
->>>>>>> 4fba0a14
   }
 
   private static MountInfo getRootMountInfo(MasterUfsManager ufsManager) {
@@ -1029,11 +1026,7 @@
       fileInfo.setInMemoryPercentage(inMemoryPercentage);
       fileInfo.setInAlluxioPercentage(inAlluxioPercentage);
 
-<<<<<<< HEAD
-      List<FileBlockInfo> fileBlockInfos = new ArrayList<>();
-=======
       List<FileBlockInfo> fileBlockInfos = new ArrayList<>(blockInfos.size());
->>>>>>> 4fba0a14
       for (BlockInfo blockInfo : blockInfos) {
         fileBlockInfos.add(generateFileBlockInfo(inodePath, blockInfo));
       }

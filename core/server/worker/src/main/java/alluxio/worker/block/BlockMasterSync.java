/*
 * The Alluxio Open Foundation licenses this work under the Apache License, version 2.0
 * (the "License"). You may not use this work except in compliance with the License, which is
 * available at www.apache.org/licenses/LICENSE-2.0
 *
 * This software is distributed on an "AS IS" basis, WITHOUT WARRANTIES OR CONDITIONS OF ANY KIND,
 * either express or implied, as more fully set forth in the License.
 *
 * See the NOTICE file distributed with this work for information regarding copyright ownership.
 */

package alluxio.worker.block;

import alluxio.ProjectConstants;
import alluxio.conf.ServerConfiguration;
import alluxio.ProcessUtils;
import alluxio.conf.PropertyKey;
import alluxio.StorageTierAssoc;
import alluxio.WorkerStorageTierAssoc;
import alluxio.exception.ConnectionFailedException;
import alluxio.exception.FailedToAcquireRegisterLeaseException;
import alluxio.grpc.Command;
import alluxio.grpc.ConfigProperty;
import alluxio.grpc.Scope;
import alluxio.heartbeat.HeartbeatExecutor;
import alluxio.metrics.MetricsSystem;
import alluxio.retry.ExponentialTimeBoundedRetry;
import alluxio.retry.RetryPolicy;
import alluxio.util.ConfigurationUtils;
import alluxio.wire.WorkerNetAddress;

import org.slf4j.Logger;
import org.slf4j.LoggerFactory;

import java.io.IOException;
import java.time.Duration;
import java.time.temporal.ChronoUnit;
import java.util.List;
import java.util.concurrent.atomic.AtomicReference;

import javax.annotation.concurrent.NotThreadSafe;

/**
 * Task that carries out the necessary block worker to master communications, including register and
 * heartbeat. This class manages its own {@link BlockMasterClient}.
 *
 * When running, this task first requests a block report from the
 * {@link alluxio.worker.block.BlockWorker}, then sends it to the master. The master may
 * respond to the heartbeat with a command which will be executed. After which, the task will wait
 * for the elapsed time since its last heartbeat has reached the heartbeat interval. Then the cycle
 * will continue.
 *
 * If the task fails to heartbeat to the master, it will destroy its old master client and recreate
 * it before retrying.
 */
@NotThreadSafe
public final class BlockMasterSync implements HeartbeatExecutor {
  private static final Logger LOG = LoggerFactory.getLogger(BlockMasterSync.class);

  /** The block worker responsible for interacting with Alluxio and UFS storage. */
  private final BlockWorker mBlockWorker;

  /** The worker ID for the worker. This may change if the master asks the worker to re-register. */
  private final AtomicReference<Long> mWorkerId;

  /** The net address of the worker. */
  private final WorkerNetAddress mWorkerAddress;

  /** Milliseconds between heartbeats before a timeout. */
  private final int mHeartbeatTimeoutMs;

  /** Client-pool for all master communication. */
  private final BlockMasterClientPool mMasterClientPool;
  /** Client for all master communication. */
  private BlockMasterClient mMasterClient;

  /** An async service to remove block. */
  private final AsyncBlockRemover mAsyncBlockRemover;

  /** Last System.currentTimeMillis() timestamp when a heartbeat successfully completed. */
  private long mLastSuccessfulHeartbeatMs;

  private static final boolean ACQUIRE_LEASE =
      ServerConfiguration.getBoolean(PropertyKey.WORKER_REGISTER_LEASE_ENABLED);
  private static final long ACQUIRE_LEASE_WAIT_BASE_SLEEP_MS =
      ServerConfiguration.getMs(PropertyKey.WORKER_REGISTER_LEASE_RETRY_SLEEP_MIN);
  private static final long ACQUIRE_LEASE_WAIT_MAX_SLEEP_MS =
      ServerConfiguration.getMs(PropertyKey.WORKER_REGISTER_LEASE_RETRY_SLEEP_MAX);
  private static final long ACQUIRE_LEASE_WAIT_MAX_DURATION =
      ServerConfiguration.getMs(PropertyKey.WORKER_REGISTER_LEASE_RETRY_MAX_DURATION);

  /**
   * Creates a new instance of {@link BlockMasterSync}.
   *
   * @param blockWorker the {@link BlockWorker} this syncer is updating to
   * @param workerId the worker id of the worker, assigned by the block master
   * @param workerAddress the net address of the worker
   * @param masterClientPool the Alluxio master client pool
   */
  BlockMasterSync(BlockWorker blockWorker, AtomicReference<Long> workerId,
      WorkerNetAddress workerAddress, BlockMasterClientPool masterClientPool) throws IOException {
    mBlockWorker = blockWorker;
    mWorkerId = workerId;
    mWorkerAddress = workerAddress;
    mMasterClientPool = masterClientPool;
    mMasterClient = mMasterClientPool.acquire();
    mHeartbeatTimeoutMs = (int) ServerConfiguration
        .getMs(PropertyKey.WORKER_BLOCK_HEARTBEAT_TIMEOUT_MS);
    mAsyncBlockRemover = new AsyncBlockRemover(mBlockWorker);

    registerWithMaster();
    mLastSuccessfulHeartbeatMs = System.currentTimeMillis();
  }

  /**
   * Gets the default retry policy for acquiring a {@link alluxio.wire.RegisterLease}
   * from the BlockMaster.
   *
   * @return the policy to use
   */
  public static RetryPolicy getDefaultAcquireLeaseRetryPolicy() {
    RetryPolicy retry = ExponentialTimeBoundedRetry.builder()
        .withMaxDuration(Duration.of(ACQUIRE_LEASE_WAIT_MAX_DURATION, ChronoUnit.MILLIS))
        .withInitialSleep(Duration.of(ACQUIRE_LEASE_WAIT_BASE_SLEEP_MS, ChronoUnit.MILLIS))
        .withMaxSleep(Duration.of(ACQUIRE_LEASE_WAIT_MAX_SLEEP_MS, ChronoUnit.MILLIS))
        .withSkipInitialSleep()
        .build();
    return retry;
  }

  /**
   * Registers with the Alluxio master. This should be called before the
   * continuous heartbeat thread begins.
   */
  private void registerWithMaster() throws IOException {
    BlockStoreMeta storeMeta = mBlockWorker.getStoreMetaFull();
    StorageTierAssoc storageTierAssoc = new WorkerStorageTierAssoc();
    List<ConfigProperty> configList =
        ConfigurationUtils.getConfiguration(ServerConfiguration.global(), Scope.WORKER);

    if (ACQUIRE_LEASE) {
      LOG.info("Acquiring a RegisterLease from the master before registering");
      try {
        mMasterClient.acquireRegisterLeaseWithBackoff(mWorkerId.get(),
            storeMeta.getNumberOfBlocks(),
            getDefaultAcquireLeaseRetryPolicy());
        LOG.info("Lease acquired");
      } catch (FailedToAcquireRegisterLeaseException e) {
        mMasterClient.disconnect();
        if (ServerConfiguration.getBoolean(PropertyKey.TEST_MODE)) {
          throw new RuntimeException(String.format("Master register lease timeout exceeded: %dms",
                  ACQUIRE_LEASE_WAIT_MAX_DURATION));
        }
        ProcessUtils.fatalError(LOG, "Master register lease timeout exceeded: %dms",
                ACQUIRE_LEASE_WAIT_MAX_DURATION);
      }
    }

    mMasterClient.register(mWorkerId.get(),
        storageTierAssoc.getOrderedStorageAliases(), storeMeta.getCapacityBytesOnTiers(),
        storeMeta.getUsedBytesOnTiers(), storeMeta.getBlockListByStorageLocation(),
<<<<<<< HEAD
        storeMeta.getLostStorage(), ProjectConstants.VERSION,
        ProjectConstants.REVISION, configList);
=======
        storeMeta.getLostStorage(), configList);
    // If the worker registers with master successfully, the lease will be recycled on the
    // master side. No need to manually request for recycle on the worker side.
>>>>>>> 0edc8b17
  }

  /**
   * Heartbeats to the master node about the change in the worker's managed space.
   */
  @Override
  public void heartbeat() {
    // Prepare metadata for the next heartbeat
    BlockHeartbeatReport blockReport = mBlockWorker.getReport();
    BlockStoreMeta storeMeta = mBlockWorker.getStoreMeta();

    // Send the heartbeat and execute the response
    Command cmdFromMaster = null;
    List<alluxio.grpc.Metric> metrics = MetricsSystem.reportWorkerMetrics();

    try {
      cmdFromMaster = mMasterClient.heartbeat(mWorkerId.get(), storeMeta.getCapacityBytesOnTiers(),
          storeMeta.getUsedBytesOnTiers(), blockReport.getRemovedBlocks(),
          blockReport.getAddedBlocks(), blockReport.getLostStorage(), metrics);
      handleMasterCommand(cmdFromMaster);
      mLastSuccessfulHeartbeatMs = System.currentTimeMillis();
    } catch (IOException | ConnectionFailedException e) {
      // An error occurred, log and ignore it or error if heartbeat timeout is reached
      if (cmdFromMaster == null) {
        LOG.error("Failed to receive master heartbeat command.", e);
      } else {
        LOG.error("Failed to receive or execute master heartbeat command: {}",
            cmdFromMaster.toString(), e);
      }
      mMasterClient.disconnect();
      if (mHeartbeatTimeoutMs > 0) {
        if (System.currentTimeMillis() - mLastSuccessfulHeartbeatMs >= mHeartbeatTimeoutMs) {
          if (ServerConfiguration.getBoolean(PropertyKey.TEST_MODE)) {
            throw new RuntimeException("Master heartbeat timeout exceeded: " + mHeartbeatTimeoutMs);
          }
          // TODO(andrew): Propagate the exception to the main thread and exit there.
          ProcessUtils.fatalError(LOG, "Master heartbeat timeout exceeded: %d",
              mHeartbeatTimeoutMs);
        }
      }
    }
  }

  @Override
  public void close() {
    mAsyncBlockRemover.shutDown();
    mMasterClientPool.release(mMasterClient);
  }

  /**
   * Handles a master command. The command is one of Unknown, Nothing, Register, Free, or Delete.
   * This call will block until the command is complete.
   *
   * @param cmd the command to execute
   * @throws IOException if I/O errors occur
   * @throws ConnectionFailedException if connection fails
   */
  // TODO(calvin): Evaluate the necessity of each command.
  private void handleMasterCommand(Command cmd) throws IOException, ConnectionFailedException {
    if (cmd == null) {
      return;
    }
    switch (cmd.getCommandType()) {
      // Currently unused
      case Delete:
        break;
      // Master requests blocks to be removed from Alluxio managed space.
      case Free:
        mAsyncBlockRemover.addBlocksToDelete(cmd.getDataList());
        break;
      // No action required
      case Nothing:
        break;
      // Master requests re-registration
      case Register:
        mWorkerId.set(mMasterClient.getId(mWorkerAddress));
        registerWithMaster();
        break;
      // Unknown request
      case Unknown:
        LOG.error("Master heartbeat sends unknown command {}", cmd);
        break;
      default:
        throw new RuntimeException("Un-recognized command from master " + cmd);
    }
  }
}<|MERGE_RESOLUTION|>--- conflicted
+++ resolved
@@ -159,14 +159,10 @@
     mMasterClient.register(mWorkerId.get(),
         storageTierAssoc.getOrderedStorageAliases(), storeMeta.getCapacityBytesOnTiers(),
         storeMeta.getUsedBytesOnTiers(), storeMeta.getBlockListByStorageLocation(),
-<<<<<<< HEAD
         storeMeta.getLostStorage(), ProjectConstants.VERSION,
         ProjectConstants.REVISION, configList);
-=======
-        storeMeta.getLostStorage(), configList);
     // If the worker registers with master successfully, the lease will be recycled on the
     // master side. No need to manually request for recycle on the worker side.
->>>>>>> 0edc8b17
   }
 
   /**

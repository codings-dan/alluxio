/*
 * The Alluxio Open Foundation licenses this work under the Apache License, version 2.0
 * (the "License"). You may not use this work except in compliance with the License, which is
 * available at www.apache.org/licenses/LICENSE-2.0
 *
 * This software is distributed on an "AS IS" basis, WITHOUT WARRANTIES OR CONDITIONS OF ANY KIND,
 * either express or implied, as more fully set forth in the License.
 *
 * See the NOTICE file distributed with this work for information regarding copyright ownership.
 */

package alluxio.worker.block;

import alluxio.ProjectConstants;
import alluxio.conf.ServerConfiguration;
import alluxio.ProcessUtils;
import alluxio.conf.PropertyKey;
import alluxio.StorageTierAssoc;
import alluxio.WorkerStorageTierAssoc;
import alluxio.exception.ConnectionFailedException;
import alluxio.exception.FailedToAcquireRegisterLeaseException;
import alluxio.grpc.Command;
import alluxio.grpc.ConfigProperty;
import alluxio.grpc.Scope;
import alluxio.heartbeat.HeartbeatExecutor;
import alluxio.metrics.MetricsSystem;
import alluxio.retry.ExponentialTimeBoundedRetry;
import alluxio.retry.RetryPolicy;
import alluxio.util.ConfigurationUtils;
import alluxio.wire.WorkerNetAddress;

import org.slf4j.Logger;
import org.slf4j.LoggerFactory;

import java.io.IOException;
import java.time.Duration;
import java.time.temporal.ChronoUnit;
import java.util.List;
import java.util.concurrent.atomic.AtomicReference;

import javax.annotation.concurrent.NotThreadSafe;

/**
 * Task that carries out the necessary block worker to master communications, including register and
 * heartbeat. This class manages its own {@link BlockMasterClient}.
 *
 * When running, this task first requests a block report from the
 * {@link alluxio.worker.block.BlockWorker}, then sends it to the master. The master may
 * respond to the heartbeat with a command which will be executed. After which, the task will wait
 * for the elapsed time since its last heartbeat has reached the heartbeat interval. Then the cycle
 * will continue.
 *
 * If the task fails to heartbeat to the master, it will destroy its old master client and recreate
 * it before retrying.
 */
@NotThreadSafe
public final class BlockMasterSync implements HeartbeatExecutor {
  private static final Logger LOG = LoggerFactory.getLogger(BlockMasterSync.class);

  /** The block worker responsible for interacting with Alluxio and UFS storage. */
  private final BlockWorker mBlockWorker;

  /** The worker ID for the worker. This may change if the master asks the worker to re-register. */
  private final AtomicReference<Long> mWorkerId;

  /** The net address of the worker. */
  private final WorkerNetAddress mWorkerAddress;

  /** Milliseconds between heartbeats before a timeout. */
  private final int mHeartbeatTimeoutMs;

  /** Client-pool for all master communication. */
  private final BlockMasterClientPool mMasterClientPool;
  /** Client for all master communication. */
  private BlockMasterClient mMasterClient;

  /** An async service to remove block. */
  private final AsyncBlockRemover mAsyncBlockRemover;

  /** Last System.currentTimeMillis() timestamp when a heartbeat successfully completed. */
  private long mLastSuccessfulHeartbeatMs;

  /** Whether to use streaming. */
  private boolean mUseStreaming;

  private static final boolean ACQUIRE_LEASE =
      ServerConfiguration.getBoolean(PropertyKey.WORKER_REGISTER_LEASE_ENABLED);
  private static final long ACQUIRE_LEASE_WAIT_BASE_SLEEP_MS =
      ServerConfiguration.getMs(PropertyKey.WORKER_REGISTER_LEASE_RETRY_SLEEP_MIN);
  private static final long ACQUIRE_LEASE_WAIT_MAX_SLEEP_MS =
      ServerConfiguration.getMs(PropertyKey.WORKER_REGISTER_LEASE_RETRY_SLEEP_MAX);
  private static final long ACQUIRE_LEASE_WAIT_MAX_DURATION =
      ServerConfiguration.getMs(PropertyKey.WORKER_REGISTER_LEASE_RETRY_MAX_DURATION);

  /**
   * Creates a new instance of {@link BlockMasterSync}.
   *
   * @param blockWorker the {@link BlockWorker} this syncer is updating to
   * @param workerId the worker id of the worker, assigned by the block master
   * @param workerAddress the net address of the worker
   * @param masterClientPool the Alluxio master client pool
   */
  public BlockMasterSync(BlockWorker blockWorker, AtomicReference<Long> workerId,
      WorkerNetAddress workerAddress, BlockMasterClientPool masterClientPool) throws IOException {
    mBlockWorker = blockWorker;
    mWorkerId = workerId;
    mWorkerAddress = workerAddress;
    mMasterClientPool = masterClientPool;
    mMasterClient = mMasterClientPool.acquire();
    mHeartbeatTimeoutMs = (int) ServerConfiguration
        .getMs(PropertyKey.WORKER_BLOCK_HEARTBEAT_TIMEOUT_MS);
    mAsyncBlockRemover = new AsyncBlockRemover(mBlockWorker);
    mUseStreaming = ServerConfiguration.getBoolean(PropertyKey.WORKER_REGISTER_STREAM_ENABLED);

    registerWithMaster();
    mLastSuccessfulHeartbeatMs = System.currentTimeMillis();
  }

  /**
   * Gets the default retry policy for acquiring a {@link alluxio.wire.RegisterLease}
   * from the BlockMaster.
   *
   * @return the policy to use
   */
  public static RetryPolicy getDefaultAcquireLeaseRetryPolicy() {
    RetryPolicy retry = ExponentialTimeBoundedRetry.builder()
        .withMaxDuration(Duration.of(ACQUIRE_LEASE_WAIT_MAX_DURATION, ChronoUnit.MILLIS))
        .withInitialSleep(Duration.of(ACQUIRE_LEASE_WAIT_BASE_SLEEP_MS, ChronoUnit.MILLIS))
        .withMaxSleep(Duration.of(ACQUIRE_LEASE_WAIT_MAX_SLEEP_MS, ChronoUnit.MILLIS))
        .withSkipInitialSleep()
        .build();
    return retry;
  }

  /**
   * Registers with the Alluxio master. This should be called before the
   * continuous heartbeat thread begins.
   */
  private void registerWithMaster() throws IOException {
    BlockStoreMeta storeMeta = mBlockWorker.getStoreMetaFull();
    StorageTierAssoc storageTierAssoc = new WorkerStorageTierAssoc();
    List<ConfigProperty> configList =
        ConfigurationUtils.getConfiguration(ServerConfiguration.global(), Scope.WORKER);

    if (ACQUIRE_LEASE) {
      LOG.info("Acquiring a RegisterLease from the master before registering");
      try {
        mMasterClient.acquireRegisterLeaseWithBackoff(mWorkerId.get(),
            storeMeta.getNumberOfBlocks(),
            getDefaultAcquireLeaseRetryPolicy());
        LOG.info("Lease acquired");
      } catch (FailedToAcquireRegisterLeaseException e) {
        mMasterClient.disconnect();
        if (ServerConfiguration.getBoolean(PropertyKey.TEST_MODE)) {
          throw new RuntimeException(String.format("Master register lease timeout exceeded: %dms",
              ACQUIRE_LEASE_WAIT_MAX_DURATION));
        }
        ProcessUtils.fatalError(LOG, "Master register lease timeout exceeded: %dms",
            ACQUIRE_LEASE_WAIT_MAX_DURATION);
      }
    }

<<<<<<< HEAD
    mMasterClient.register(mWorkerId.get(),
        storageTierAssoc.getOrderedStorageAliases(), storeMeta.getCapacityBytesOnTiers(),
        storeMeta.getUsedBytesOnTiers(), storeMeta.getBlockListByStorageLocation(),
        storeMeta.getLostStorage(), ProjectConstants.VERSION,
        ProjectConstants.REVISION, configList);
=======
    if (mUseStreaming) {
      mMasterClient.registerWithStream(mWorkerId.get(),
          storageTierAssoc.getOrderedStorageAliases(), storeMeta.getCapacityBytesOnTiers(),
          storeMeta.getUsedBytesOnTiers(), storeMeta.getBlockListByStorageLocation(),
          storeMeta.getLostStorage(), configList);
    } else {
      mMasterClient.register(mWorkerId.get(),
          storageTierAssoc.getOrderedStorageAliases(), storeMeta.getCapacityBytesOnTiers(),
          storeMeta.getUsedBytesOnTiers(), storeMeta.getBlockListByStorageLocation(),
          storeMeta.getLostStorage(), configList);
    }
>>>>>>> 86a7738b
    // If the worker registers with master successfully, the lease will be recycled on the
    // master side. No need to manually request for recycle on the worker side.
  }

  /**
   * Heartbeats to the master node about the change in the worker's managed space.
   */
  @Override
  public void heartbeat() {
    // Prepare metadata for the next heartbeat
    BlockHeartbeatReport blockReport = mBlockWorker.getReport();
    BlockStoreMeta storeMeta = mBlockWorker.getStoreMeta();

    // Send the heartbeat and execute the response
    Command cmdFromMaster = null;
    List<alluxio.grpc.Metric> metrics = MetricsSystem.reportWorkerMetrics();

    try {
      cmdFromMaster = mMasterClient.heartbeat(mWorkerId.get(), storeMeta.getCapacityBytesOnTiers(),
          storeMeta.getUsedBytesOnTiers(), blockReport.getRemovedBlocks(),
          blockReport.getAddedBlocks(), blockReport.getLostStorage(), metrics);
      handleMasterCommand(cmdFromMaster);
      mLastSuccessfulHeartbeatMs = System.currentTimeMillis();
    } catch (IOException | ConnectionFailedException e) {
      // An error occurred, log and ignore it or error if heartbeat timeout is reached
      if (cmdFromMaster == null) {
        LOG.error("Failed to receive master heartbeat command.", e);
      } else {
        LOG.error("Failed to receive or execute master heartbeat command: {}",
            cmdFromMaster.toString(), e);
      }
      mMasterClient.disconnect();
      if (mHeartbeatTimeoutMs > 0) {
        if (System.currentTimeMillis() - mLastSuccessfulHeartbeatMs >= mHeartbeatTimeoutMs) {
          if (ServerConfiguration.getBoolean(PropertyKey.TEST_MODE)) {
            throw new RuntimeException("Master heartbeat timeout exceeded: " + mHeartbeatTimeoutMs);
          }
          // TODO(andrew): Propagate the exception to the main thread and exit there.
          ProcessUtils.fatalError(LOG, "Master heartbeat timeout exceeded: %d",
              mHeartbeatTimeoutMs);
        }
      }
    }
  }

  @Override
  public void close() {
    mAsyncBlockRemover.shutDown();
    mMasterClientPool.release(mMasterClient);
  }

  /**
   * Handles a master command. The command is one of Unknown, Nothing, Register, Free, or Delete.
   * This call will block until the command is complete.
   *
   * @param cmd the command to execute
   * @throws IOException if I/O errors occur
   * @throws ConnectionFailedException if connection fails
   */
  // TODO(calvin): Evaluate the necessity of each command.
  private void handleMasterCommand(Command cmd) throws IOException, ConnectionFailedException {
    if (cmd == null) {
      return;
    }
    switch (cmd.getCommandType()) {
      // Currently unused
      case Delete:
        break;
      // Master requests blocks to be removed from Alluxio managed space.
      case Free:
        mAsyncBlockRemover.addBlocksToDelete(cmd.getDataList());
        break;
      // No action required
      case Nothing:
        break;
      // Master requests re-registration
      case Register:
        mWorkerId.set(mMasterClient.getId(mWorkerAddress));
        registerWithMaster();
        break;
      // Unknown request
      case Unknown:
        LOG.error("Master heartbeat sends unknown command {}", cmd);
        break;
      default:
        throw new RuntimeException("Un-recognized command from master " + cmd);
    }
  }
}<|MERGE_RESOLUTION|>--- conflicted
+++ resolved
@@ -160,13 +160,6 @@
       }
     }
 
-<<<<<<< HEAD
-    mMasterClient.register(mWorkerId.get(),
-        storageTierAssoc.getOrderedStorageAliases(), storeMeta.getCapacityBytesOnTiers(),
-        storeMeta.getUsedBytesOnTiers(), storeMeta.getBlockListByStorageLocation(),
-        storeMeta.getLostStorage(), ProjectConstants.VERSION,
-        ProjectConstants.REVISION, configList);
-=======
     if (mUseStreaming) {
       mMasterClient.registerWithStream(mWorkerId.get(),
           storageTierAssoc.getOrderedStorageAliases(), storeMeta.getCapacityBytesOnTiers(),
@@ -174,11 +167,11 @@
           storeMeta.getLostStorage(), configList);
     } else {
       mMasterClient.register(mWorkerId.get(),
-          storageTierAssoc.getOrderedStorageAliases(), storeMeta.getCapacityBytesOnTiers(),
-          storeMeta.getUsedBytesOnTiers(), storeMeta.getBlockListByStorageLocation(),
-          storeMeta.getLostStorage(), configList);
-    }
->>>>>>> 86a7738b
+              storageTierAssoc.getOrderedStorageAliases(), storeMeta.getCapacityBytesOnTiers(),
+              storeMeta.getUsedBytesOnTiers(), storeMeta.getBlockListByStorageLocation(),
+              storeMeta.getLostStorage(), ProjectConstants.VERSION,
+              ProjectConstants.REVISION, configList);
+    }
     // If the worker registers with master successfully, the lease will be recycled on the
     // master side. No need to manually request for recycle on the worker side.
   }

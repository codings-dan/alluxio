--- conflicted
+++ resolved
@@ -125,23 +125,20 @@
           .setConsistencyCheckLevel(ConsistencyCheckLevel.WARN)
           .setScope(Scope.MASTER)
           .build();
-<<<<<<< HEAD
-  public static final PropertyKey MASTER_CAN_KEEP_STATE =
-      Builder.intBuilder(Name.MASTER_CAN_KEEP_STATE)
-          .setDescription("Weather enable master can keep state when lose primacy")
-          .setDefaultValue(false)
-          .setConsistencyCheckLevel(ConsistencyCheckLevel.WARN)
-          .setScope(Scope.MASTER)
-          .build();
-
-=======
   public static final PropertyKey WEB_UI_USE_CLIENT_FS_ENABLED =
       Builder.booleanBuilder(Name.WEB_UI_USE_CLIENT_FS_ENABLED)
           .setDescription("Whether to use client file system in web server.")
           .setDefaultValue(true)
           .setScope(Scope.MASTER)
           .build();
->>>>>>> 252761f9
+  public static final PropertyKey MASTER_CAN_KEEP_STATE =
+      Builder.booleanBuilder(Name.MASTER_CAN_KEEP_STATE)
+          .setDescription("Weather enable master can keep state when lose primacy")
+          .setDefaultValue(false)
+          .setConsistencyCheckLevel(ConsistencyCheckLevel.WARN)
+          .setScope(Scope.MASTER)
+          .build();
+
 
   //
   // Shimfs  related properties
@@ -446,10 +443,6 @@
           .setConsistencyCheckLevel(ConsistencyCheckLevel.WARN)
           .setScope(Scope.MASTER)
           .build();
-  public static final PropertyKey SECURITY_TAUTH_IMPERSONATION_CHECK_ENABLE =
-      Builder.booleanBuilder(Name.SECURITY_TAUTH_IMPERSONATION_CHECK_ENABLE)
-          .setDefaultValue(false)
-          .build();
 
   //
   // Worker related properties
@@ -533,18 +526,6 @@
           .setDescription("Optionally, specify which prefixes should run through the CHDFS "
               + "implementation of UnderFileSystem. The delimiter is any whitespace "
               + "and/or ','.")
-          .setConsistencyCheckLevel(ConsistencyCheckLevel.ENFORCE)
-          .setScope(Scope.SERVER)
-          .build();
-  // The prefixes of OZONE and CHDFS are both "ofs://".
-  // If you need to use "ofs://" to access ozone,
-  // you should overwrite the configuration of PropertyKey UNDERFS_CHDFS_PREFIXES,
-  // and then configure PropertyKey UNDERFS_OZONE_PREFIXES to "ofs://"
-  public static final PropertyKey UNDERFS_OZONE_PREFIXES =
-      Builder.listBuilder(Name.UNDERFS_OZONE_PREFIXES)
-          .setDefaultValue("o3fs://")
-          .setDescription("Specify which prefixes should run through the Ozone implementation"
-              + " of UnderFileSystem. The delimiter is any whitespace and/or ','.")
           .setConsistencyCheckLevel(ConsistencyCheckLevel.ENFORCE)
           .setScope(Scope.SERVER)
           .build();
@@ -574,15 +555,11 @@
     public static final String MASTER_METASTORE_BLOCK = "alluxio.master.metastore.block";
     public static final String MASTER_IN_ALLUXIO_DATA_PAGE_COUNT =
         "alluxio.master.in.alluxio.data.page.count";
-    public static final String MASTER_CAN_KEEP_STATE =
-        "alluxio.master.can.keep.state";
 
     public static final String MASTER_JOURNAL_ASYNC_NOTIFY =
         "alluxio.master.journal.async.notify";
     public static final String MASTER_METASTORE_BLOCK_STORE_DIR =
         "alluxio.master.metastore.block.store.dir";
-    public static final String WEB_UI_USE_CLIENT_FS_ENABLED =
-        "alluxio.web.ui.client.fs.enabled";
     //
     // Worker related properties
     //
@@ -704,7 +681,6 @@
         "alluxio.cos.qcloud.object.storage.ranger.service.config.dir";
     public static final String UNDERFS_COS_PREFIXES = "alluxio.underfs.cos.prefixes";
     public static final String UNDERFS_CHDFS_PREFIXES = "alluxio.underfs.chdfs.prefixes";
-    public static final String UNDERFS_OZONE_PREFIXES = "alluxio.underfs.ozone.prefixes";
 
     // ldap group mapping related properties
     public static final String SECURITY_GROUP_MAPPING_LDAP_URL =
@@ -756,8 +732,6 @@
         "alluxio.underfs.security.authorization.plugin.name";
     public static final String UNDERFS_SECURITY_AUTHORIZATION_PLUGIN_PATHS =
         "alluxio.underfs.security.authorization.plugin.paths";
-    public static final String SECURITY_TAUTH_IMPERSONATION_CHECK_ENABLE =
-        "alluxio.tauth.impersonation.check.enable";
 
     private Name() {} // prevent instantiation
   }

--- conflicted
+++ resolved
@@ -1947,7 +1947,6 @@
           .setConsistencyCheckLevel(ConsistencyCheckLevel.ENFORCE)
           .setScope(Scope.MASTER)
           .build();
-
   public static final PropertyKey MASTER_DAILY_BACKUP_STATE_LOCK_GRACE_MODE =
       enumBuilder(Name.MASTER_DAILY_BACKUP_STATE_LOCK_GRACE_MODE, GraceMode.class)
           .setDefaultValue(GraceMode.TIMEOUT)
@@ -4815,24 +4814,15 @@
           .setScope(Scope.CLIENT)
           .build();
   public static final PropertyKey USER_CLIENT_CACHE_FILTER_CLASS =
-<<<<<<< HEAD
-      new Builder(Name.USER_CLIENT_CACHE_FILTER_CLASS)
-=======
       classBuilder(Name.USER_CLIENT_CACHE_FILTER_CLASS)
->>>>>>> 4fba0a14
           .setDefaultValue("alluxio.client.file.cache.filter.DefaultCacheFilter")
           .setDescription("The default cache filter caches everything")
           .setConsistencyCheckLevel(ConsistencyCheckLevel.WARN)
           .setScope(Scope.CLIENT)
           .build();
   public static final PropertyKey USER_CLIENT_CACHE_FILTER_CONFIG_FILE =
-<<<<<<< HEAD
-      new Builder(Name.USER_CLIENT_CACHE_FILTER_CONFIG_FILE)
-          .setDefaultValue("/tmp/alluxio-filter-config")
-=======
       stringBuilder(Name.USER_CLIENT_CACHE_FILTER_CONFIG_FILE)
           .setDefaultValue(format("${%s}/cache_filter.properties", Name.CONF_DIR))
->>>>>>> 4fba0a14
           .setDescription("The alluxio cache filter config file")
           .setConsistencyCheckLevel(ConsistencyCheckLevel.WARN)
           .setScope(Scope.CLIENT)
@@ -7162,10 +7152,6 @@
         "alluxio.user.client.cache.async.write.threads";
     public static final String USER_CLIENT_CACHE_ENABLED =
         "alluxio.user.client.cache.enabled";
-    public static final String USER_CLIENT_CACHE_FILTER_CLASS =
-        "alluxio.user.client.cache.filter.class";
-    public static final String USER_CLIENT_CACHE_FILTER_CONFIG_FILE =
-        "alluxio.user.client.cache.filter.config-file";
     public static final String USER_CLIENT_CACHE_EVICTION_RETRIES =
         "alluxio.user.client.cache.eviction.retries";
     public static final String USER_CLIENT_CACHE_EVICTOR_CLASS =

/*
 * Licensed to the University of California, Berkeley under one or more contributor license
 * agreements. See the NOTICE file distributed with this work for additional information regarding
 * copyright ownership. The ASF licenses this file to You under the Apache License, Version 2.0 (the
 * "License"); you may not use this file except in compliance with the License. You may obtain a
 * copy of the License at
 * 
 * http://www.apache.org/licenses/LICENSE-2.0
 * 
 * Unless required by applicable law or agreed to in writing, software distributed under the License
 * is distributed on an "AS IS" BASIS, WITHOUT WARRANTIES OR CONDITIONS OF ANY KIND, either express
 * or implied. See the License for the specific language governing permissions and limitations under
 * the License.
 */

package tachyon.worker.hierarchy;

import java.io.IOException;
import java.util.List;
import java.util.Set;

import org.slf4j.Logger;
import org.slf4j.LoggerFactory;

import tachyon.Constants;
import tachyon.Pair;
import tachyon.StorageDirId;
import tachyon.StorageLevelAlias;
<<<<<<< HEAD
import tachyon.conf.TachyonConf;
=======
import tachyon.Users;
import tachyon.conf.UserConf;
import tachyon.conf.WorkerConf;
import tachyon.worker.allocation.AllocateStrategies;
import tachyon.worker.allocation.AllocateStrategy;
>>>>>>> 0462fb35
import tachyon.worker.eviction.EvictStrategies;
import tachyon.worker.eviction.EvictStrategy;
import tachyon.worker.eviction.EvictStrategyType;

/**
 * StorageTier manages StorageDirs, requests space for new coming blocks, and evicts old blocks to
 * its successor StorageTier to get enough space requested. Each StorageTier contains several
 * StorageDirs. It is recommended to configure multiple StorageDirs in each StorageTier, to spread
 * out the I/O for better performance.
 */
public class StorageTier {
  private static final Logger LOG = LoggerFactory.getLogger(Constants.LOGGER_TYPE);
  /** Storage level of current StorageTier */
  private final int mLevel;
  /** Alias of current StorageTier's storage level */
  private final StorageLevelAlias mAlias;
  /** Successor StorageTier of current StorageTier */
  private final StorageTier mNextTier;
  /** StorageDirs in current StorageTier */
  private final StorageDir[] mDirs;
  /** Allocate space among StorageDirs by certain strategy */
  private final AllocateStrategy mSpaceAllocator;
  /** Evict block files to successor StorageTier by certain strategy */
  private final EvictStrategy mBlockEvictor;
  /** Capacity of current StorageTier in bytes */
  private final long mCapacityBytes;
  /** The TachyonConf configuration properties */
  private final TachyonConf mTachyonConf;

  /**
   * Creates a new StorageTier
   * 
   * @param storageLevel the level of the StorageTier
   * @param storageLevelAlias the alias of the StorageTier's storage level
   * @param dirPaths paths of StorageDirs in the StorageTier
   * @param dirCapacityBytes capacities of StorageDirs in the StorageTier
   * @param dataFolder data folder in the StorageDir
   * @param userTempFolder user temporary folder in the StorageDir
   * @param nextTier the successor StorageTier
   * @param conf configuration of StorageDir
   * @throws IOException
   */
  public StorageTier(int storageLevel, StorageLevelAlias storageLevelAlias, String[] dirPaths,
      long[] dirCapacityBytes, String dataFolder, String userTempFolder, StorageTier nextTier,
<<<<<<< HEAD
      Object conf, TachyonConf tachyonConf) throws IOException {
    mTachyonConf = tachyonConf;
    mStorageLevel = storageLevel;
    int storageDirNum = dirPaths.length;
    mStorageLevelAlias = storageLevelAlias;
    mStorageDirs = new StorageDir[storageDirNum];
=======
      Object conf) throws IOException {
    mLevel = storageLevel;
    mAlias = storageLevelAlias;
    mDirs = new StorageDir[dirPaths.length];
>>>>>>> 0462fb35
    long quotaBytes = 0;
    for (int i = 0; i < dirPaths.length; i++) {
      long storageDirId = StorageDirId.getStorageDirId(storageLevel, mAlias.getValue(), i);
      mDirs[i] =
          new StorageDir(storageDirId, dirPaths[i], dirCapacityBytes[i], dataFolder,
              userTempFolder, conf, mTachyonConf);
      quotaBytes += dirCapacityBytes[i];
    }
    mCapacityBytes = quotaBytes;
<<<<<<< HEAD
    mNextStorageTier = nextTier;
    mSpaceAllocator = AllocateStrategies.getAllocateStrategy(mTachyonConf.getEnum(
        Constants.WORKER_ALLOCATE_STRATEGY_TYPE, AllocateStrategyType.MAX_FREE));
    mBlockEvictor = EvictStrategies.getEvictStrategy(mTachyonConf.getEnum(
        Constants.WORKER_EVICT_STRATEGY_TYPE, EvictStrategyType.LRU), isLastTier());
=======
    mNextTier = nextTier;
    mSpaceAllocator =
        AllocateStrategies.getAllocateStrategy(WorkerConf.get().ALLOCATE_STRATEGY_TYPE);
    mBlockEvictor =
        EvictStrategies.getEvictStrategy(WorkerConf.get().EVICT_STRATEGY_TYPE, isLastTier());
>>>>>>> 0462fb35
  }

  /**
   * Check whether certain block exists in current StorageTier
   * 
   * @param blockId id of the block
   * @return true if the block exists in current StorageTier, false otherwise
   */
  public boolean containsBlock(long blockId) {
    return getStorageDirByBlockId(blockId) != null;
  }

  /**
   * Get capacity of current StorageTier in bytes
   * 
   * @return capacity of StorageTier in bytes
   */
  public long getCapacityBytes() {
    return mCapacityBytes;
  }

  /**
   * Get next StorageTier
   * 
   * @return next StorageTier
   */
  public StorageTier getNextStorageTier() {
    return mNextTier;
  }

  /**
   * Find the StorageDir which contains the given block Id
   * 
   * @param blockId the id of the block
   * @return StorageDir which contains the block, null if none of StorageDir contains the block.
   */
  public StorageDir getStorageDirByBlockId(long blockId) {
    for (StorageDir dir : mDirs) {
      if (dir.containsBlock(blockId)) {
        return dir;
      }
    }
    return null;
  }

  /**
   * Get StorageDir by array index
   * 
   * @param dirIndex index of the StorageDir
   * @return StorageDir selected, null if index out of boundary
   */
  public StorageDir getStorageDirByIndex(int dirIndex) {
    if (dirIndex < mDirs.length && dirIndex >= 0) {
      return mDirs[dirIndex];
    }
    return null;
  }

  /**
   * Get StorageDirs in current StorageTier
   * 
   * @return StorageDirs in current StorageTier
   */
  public StorageDir[] getStorageDirs() {
    // TODO This method should be removed to prevent exposing StorageDirs
    return mDirs;
  }

  /**
   * Get the storage level of the StorageTier
   * 
   * @return the storage level of the StorageTier
   */
  public int getLevel() {
    return mLevel;
  }

  /**
   * Get the alias of the StorageTier's storage level
   * 
   * @return the alias of the StorageTier's storage level
   */
  public StorageLevelAlias getAlias() {
    return mAlias;
  }

  /**
   * Get used space in the StorageTier
   * 
   * @return used space size in bytes
   */
  public long getUsedBytes() {
    long used = 0;
    for (StorageDir dir : mDirs) {
      used += dir.getUsedBytes();
    }
    return used;
  }

  /**
   * Initialize StorageDirs in current StorageTier
   * 
   * @throws IOException
   */
  public void initialize() throws IOException {
    for (StorageDir dir : mDirs) {
      dir.initailize();
    }
  }

  /**
   * Check whether the StorageTier is the last tier
   * 
   * @return true if the StorageTier is the last tier, false otherwise
   */
  public boolean isLastTier() {
    return mNextTier == null;
  }

  /**
   * Request space from any StorageDir in the StorageTier.
   * 
   * @param userId the id of the user
   * @param requestBytes requested space in bytes
   * @param pinList list of pinned files
   * @param removedBlockIds list of blocks which are removed from Tachyon
   * @return the StorageDir assigned.
   * @throws IOException
   */
  public StorageDir requestSpace(long userId, long requestBytes, Set<Integer> pinList,
      List<Long> removedBlockIds) throws IOException {
    return requestSpace(mDirs, userId, requestBytes, pinList, removedBlockIds);
  }

  /**
   * Request space from specified StorageDir in the StorageTier.
   * 
   * @param storageDir StorageDir that the space will be allocated in
   * @param userId id of the user
   * @param requestBytes size to request in bytes
   * @param pinList list of pinned files
   * @param removedBlockIds list of blocks which are removed from Tachyon
   * @return true if allocate successfully, false otherwise.
   * @throws IOException
   */
  public boolean requestSpace(StorageDir storageDir, long userId, long requestBytes,
      Set<Integer> pinList, List<Long> removedBlockIds) throws IOException {
    if (StorageDirId.getStorageLevel(storageDir.getStorageDirId()) != mLevel) {
      return false;
    }
    StorageDir[] dirs = new StorageDir[1];
    dirs[0] = storageDir;
    return storageDir == requestSpace(dirs, userId, requestBytes, pinList, removedBlockIds);
  }

  /**
   * Request space from StorageDir candidates in the StorageTier.
   * 
   * @param dirs candidates of StorageDirs to allocate space
   * @param userId id of the user
   * @param requestSizeBytes size to request in bytes
   * @param pinList list of pinned files
   * @param removedBlockIds list of blocks which are removed from Tachyon
   * @return the StorageDir assigned.
   * @throws IOException
   */
  // TODO make block eviction asynchronous, then no need to be synchronized
  private synchronized StorageDir requestSpace(StorageDir[] dirs, long userId,
      long requestSizeBytes, Set<Integer> pinList, List<Long> removedBlockIds) throws IOException {
    StorageDir dirSelected = mSpaceAllocator.getStorageDir(dirs, userId, requestSizeBytes);
    if (dirSelected != null) {
      return dirSelected;
<<<<<<< HEAD
    } else if (mSpaceAllocator.fitInPossible(dirCandidates, requestSizeBytes)) {

      // Max retry times when requesting space from current StorageTier
      int failedSpaceRequestsLimit =
          mTachyonConf.getInt(Constants.USER_FAILED_SPACE_REQUEST_LIMITS, 3);
      for (int attempt = 0; attempt < failedSpaceRequestsLimit; attempt ++) {
=======
    }

    if (mSpaceAllocator.fitInPossible(dirs, requestSizeBytes)) {
      for (int attempt = 0; attempt < FAILED_SPACE_REQUEST_LIMITS; attempt ++) {
>>>>>>> 0462fb35
        Pair<StorageDir, List<BlockInfo>> evictInfo =
            mBlockEvictor.getDirCandidate(dirs, pinList, requestSizeBytes);
        if (evictInfo == null) {
          return null;
        }
        dirSelected = evictInfo.getFirst();
        List<BlockInfo> blocksInfoList = evictInfo.getSecond();
        for (BlockInfo blockInfo : blocksInfoList) {
          StorageDir dir = blockInfo.getStorageDir();
          if (!dir.isBlockLocked(blockInfo.getBlockId())) { // pinList is not updated
            long blockId = blockInfo.getBlockId();
            if (isLastTier()) {
              dir.deleteBlock(blockId);
              removedBlockIds.add(blockId);
            } else {
              StorageDir dstDir =
                  mNextTier.requestSpace(Users.MIGRATE_DATA_USER_ID, blockInfo.getSize(), pinList,
                      removedBlockIds);
              dir.moveBlock(blockId, dstDir);
            }
            LOG.debug("Evicted block Id:{}" + blockId);
          }
        }
        if (dirSelected.requestSpace(userId, requestSizeBytes)) {
          return dirSelected;
        } else {
          LOG.warn("Request space failed! attempt:{} storageLevel:{}", attempt, mLevel);
        }
      }
    }
    LOG.warn("No StorageDir is allocated! requestSize:{} storageLevel:{} used:{} capacity:{}",
        requestSizeBytes, mLevel, getUsedBytes(), getCapacityBytes());
    return null;
  }

  @Override
  public String toString() {
    return mLevel + "_" + mAlias;
  }
}<|MERGE_RESOLUTION|>--- conflicted
+++ resolved
@@ -26,15 +26,11 @@
 import tachyon.Pair;
 import tachyon.StorageDirId;
 import tachyon.StorageLevelAlias;
-<<<<<<< HEAD
 import tachyon.conf.TachyonConf;
-=======
 import tachyon.Users;
-import tachyon.conf.UserConf;
-import tachyon.conf.WorkerConf;
 import tachyon.worker.allocation.AllocateStrategies;
 import tachyon.worker.allocation.AllocateStrategy;
->>>>>>> 0462fb35
+import tachyon.worker.allocation.AllocateStrategyType;
 import tachyon.worker.eviction.EvictStrategies;
 import tachyon.worker.eviction.EvictStrategy;
 import tachyon.worker.eviction.EvictStrategyType;
@@ -79,19 +75,13 @@
    */
   public StorageTier(int storageLevel, StorageLevelAlias storageLevelAlias, String[] dirPaths,
       long[] dirCapacityBytes, String dataFolder, String userTempFolder, StorageTier nextTier,
-<<<<<<< HEAD
       Object conf, TachyonConf tachyonConf) throws IOException {
     mTachyonConf = tachyonConf;
-    mStorageLevel = storageLevel;
+    mLevel = storageLevel;
     int storageDirNum = dirPaths.length;
-    mStorageLevelAlias = storageLevelAlias;
-    mStorageDirs = new StorageDir[storageDirNum];
-=======
-      Object conf) throws IOException {
-    mLevel = storageLevel;
     mAlias = storageLevelAlias;
-    mDirs = new StorageDir[dirPaths.length];
->>>>>>> 0462fb35
+    mDirs = new StorageDir[storageDirNum];
+
     long quotaBytes = 0;
     for (int i = 0; i < dirPaths.length; i++) {
       long storageDirId = StorageDirId.getStorageDirId(storageLevel, mAlias.getValue(), i);
@@ -101,19 +91,11 @@
       quotaBytes += dirCapacityBytes[i];
     }
     mCapacityBytes = quotaBytes;
-<<<<<<< HEAD
-    mNextStorageTier = nextTier;
+    mNextTier = nextTier;
     mSpaceAllocator = AllocateStrategies.getAllocateStrategy(mTachyonConf.getEnum(
         Constants.WORKER_ALLOCATE_STRATEGY_TYPE, AllocateStrategyType.MAX_FREE));
     mBlockEvictor = EvictStrategies.getEvictStrategy(mTachyonConf.getEnum(
         Constants.WORKER_EVICT_STRATEGY_TYPE, EvictStrategyType.LRU), isLastTier());
-=======
-    mNextTier = nextTier;
-    mSpaceAllocator =
-        AllocateStrategies.getAllocateStrategy(WorkerConf.get().ALLOCATE_STRATEGY_TYPE);
-    mBlockEvictor =
-        EvictStrategies.getEvictStrategy(WorkerConf.get().EVICT_STRATEGY_TYPE, isLastTier());
->>>>>>> 0462fb35
   }
 
   /**
@@ -286,19 +268,14 @@
     StorageDir dirSelected = mSpaceAllocator.getStorageDir(dirs, userId, requestSizeBytes);
     if (dirSelected != null) {
       return dirSelected;
-<<<<<<< HEAD
-    } else if (mSpaceAllocator.fitInPossible(dirCandidates, requestSizeBytes)) {
+    }
+
+    if (mSpaceAllocator.fitInPossible(dirs, requestSizeBytes)) {
 
       // Max retry times when requesting space from current StorageTier
       int failedSpaceRequestsLimit =
           mTachyonConf.getInt(Constants.USER_FAILED_SPACE_REQUEST_LIMITS, 3);
       for (int attempt = 0; attempt < failedSpaceRequestsLimit; attempt ++) {
-=======
-    }
-
-    if (mSpaceAllocator.fitInPossible(dirs, requestSizeBytes)) {
-      for (int attempt = 0; attempt < FAILED_SPACE_REQUEST_LIMITS; attempt ++) {
->>>>>>> 0462fb35
         Pair<StorageDir, List<BlockInfo>> evictInfo =
             mBlockEvictor.getDirCandidate(dirs, pinList, requestSizeBytes);
         if (evictInfo == null) {

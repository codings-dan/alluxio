/*
 * Licensed to the University of California, Berkeley under one or more contributor license
 * agreements. See the NOTICE file distributed with this work for additional information regarding
 * copyright ownership. The ASF licenses this file to You under the Apache License, Version 2.0 (the
 * "License"); you may not use this file except in compliance with the License. You may obtain a
 * copy of the License at
 * 
 * http://www.apache.org/licenses/LICENSE-2.0
 * 
 * Unless required by applicable law or agreed to in writing, software distributed under the License
 * is distributed on an "AS IS" BASIS, WITHOUT WARRANTIES OR CONDITIONS OF ANY KIND, either express
 * or implied. See the License for the specific language governing permissions and limitations under
 * the License.
 */

package tachyon.client;

import java.io.IOException;

import tachyon.conf.TachyonConf;

/**
 * <code>InputStream</code> interface implementation of TachyonFile. It can only be gotten by
 * calling the methods in <code>tachyon.client.TachyonFile</code>, but can not be initialized by the
 * client code.
 */
public abstract class BlockInStream extends InStream {
  /**
   * Get a new BlockInStream of the given block without under file system configuration. The block
   * is decided by the tachyonFile and blockIndex
   * 
   * @param tachyonFile the file the block belongs to
   * @param readType the InStream's read type
   * @param blockIndex the index of the block in the tachyonFile
   * @param tachyonConf the TachyonConf instance for this file output stream.
   * @return A new LocalBlockInStream or RemoteBlockInStream
   * @throws IOException
   */
<<<<<<< HEAD
  public static BlockInStream get(TachyonFile tachyonFile, ReadType readType, int blockIndex,
      TachyonConf tachyonConf) throws IOException {
    return get(tachyonFile, readType, blockIndex, null, tachyonConf);
=======
  public static BlockInStream get(TachyonFile tachyonFile, ReadType readType, int blockIndex)
      throws IOException {
    return get(tachyonFile, readType, blockIndex, tachyonFile.getUFSConf());
>>>>>>> 2a67a67f
  }

  /**
   * Get a new BlockInStream of the given block with the under file system configuration. The block
   * is decided by the tachyonFile and blockIndex
   * 
   * @param tachyonFile the file the block belongs to
   * @param readType the InStream's read type
   * @param blockIndex the index of the block in the tachyonFile
   * @param ufsConf the under file system configuration
   * @return A new LocalBlockInStream or RemoteBlockInStream
   * @throws IOException
   */
  public static BlockInStream get(TachyonFile tachyonFile, ReadType readType, int blockIndex,
      Object ufsConf, TachyonConf tachyonConf) throws IOException {
    TachyonByteBuffer buf = tachyonFile.readLocalByteBuffer(blockIndex);
    if (buf != null) {
      return new LocalBlockInStream(tachyonFile, readType, blockIndex, buf, tachyonConf);
    }

    return new RemoteBlockInStream(tachyonFile, readType, blockIndex, ufsConf, tachyonConf);
  }

  protected final int mBlockIndex;

  protected boolean mClosed = false;

  /**
   * @param file
   * @param readType
   * @param blockIndex
   * @param tachyonConf the TachyonConf instance for this file output stream.
   * @throws IOException
   */
  BlockInStream(TachyonFile file, ReadType readType, int blockIndex, TachyonConf tachyonConf)
      throws IOException {
    super(file, readType, tachyonConf);
    mBlockIndex = blockIndex;
  }
}<|MERGE_RESOLUTION|>--- conflicted
+++ resolved
@@ -36,15 +36,9 @@
    * @return A new LocalBlockInStream or RemoteBlockInStream
    * @throws IOException
    */
-<<<<<<< HEAD
   public static BlockInStream get(TachyonFile tachyonFile, ReadType readType, int blockIndex,
       TachyonConf tachyonConf) throws IOException {
-    return get(tachyonFile, readType, blockIndex, null, tachyonConf);
-=======
-  public static BlockInStream get(TachyonFile tachyonFile, ReadType readType, int blockIndex)
-      throws IOException {
-    return get(tachyonFile, readType, blockIndex, tachyonFile.getUFSConf());
->>>>>>> 2a67a67f
+    return get(tachyonFile, readType, blockIndex, tachyonFile.getUFSConf(), tachyonConf);
   }
 
   /**

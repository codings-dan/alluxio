--- conflicted
+++ resolved
@@ -91,11 +91,8 @@
     }
     MetricsSystem.startSinksFromConfig(new MetricsConfig(metricsProperties));
     mCacheManager = CacheManager.Factory.get(mAlluxioConf);
-<<<<<<< HEAD
     mCacheFilter = CacheFilter.create(mAlluxioConf);
-=======
     LocalCacheFileInStream.registerMetrics();
->>>>>>> fa6cb700
   }
 
   @Override

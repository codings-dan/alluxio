--- conflicted
+++ resolved
@@ -53,7 +53,8 @@
    * @param len the length to read
    * @param packetSize the packet size
    */
-  private LocalFilePacketReader(String path, long offset, long len, long packetSize) {
+  private LocalFilePacketReader(String path, long offset, long len, long packetSize)
+      throws IOException {
     mReader = new LocalFileBlockReader(path);
     Preconditions.checkArgument(packetSize > 0);
     mPos = offset;
@@ -78,15 +79,11 @@
   }
 
   @Override
-<<<<<<< HEAD
-  public void close() {
+  public void close() throws IOException {
     if (mClosed) {
       return;
     }
     mClosed = true;
-=======
-  public void close() throws IOException {
->>>>>>> 598d09e7
     mReader.close();
   }
 
@@ -115,30 +112,29 @@
      * @param promote whether or not to promote the block
      */
     public Factory(FileSystemContext context, WorkerNetAddress address, long blockId,
-        long packetSize, boolean promote) {
+        long packetSize, boolean promote) throws IOException {
       mContext = context;
       mAddress = address;
       mBlockId = blockId;
       mPacketSize = packetSize;
 
       mChannel = context.acquireNettyChannel(address);
-      ProtoMessage message =
-          NettyRPC.call(
-              NettyRPCContext.defaults().setChannel(mChannel).setTimeout(READ_TIMEOUT_MS),
-              new ProtoMessage(Protocol.LocalBlockOpenRequest.newBuilder().setBlockId(mBlockId)
-                  .setPromote(promote).build()));
-      Preconditions.checkState(message.isLocalBlockOpenResponse());
-      mPath = message.asLocalBlockOpenResponse().getPath();
+      try {
+        ProtoMessage message = NettyRPC
+            .call(NettyRPCContext.defaults().setChannel(mChannel).setTimeout(READ_TIMEOUT_MS),
+                new ProtoMessage(Protocol.LocalBlockOpenRequest.newBuilder().setBlockId(mBlockId)
+                    .setPromote(promote).build()));
+        Preconditions.checkState(message.isLocalBlockOpenResponse());
+        mPath = message.asLocalBlockOpenResponse().getPath();
+      } catch (Exception e) {
+        context.releaseNettyChannel(address, mChannel);
+        throw e;
+      }
     }
 
     @Override
-<<<<<<< HEAD
-    public PacketReader create(long offset, long len) {
+    public PacketReader create(long offset, long len) throws IOException {
       return new LocalFilePacketReader(mPath, offset, len, mPacketSize);
-=======
-    public PacketReader create(long offset, long len) throws IOException {
-      return new LocalFilePacketReader(new LocalFileBlockReader(mPath), offset, len, mPacketSize);
->>>>>>> 598d09e7
     }
 
     @Override

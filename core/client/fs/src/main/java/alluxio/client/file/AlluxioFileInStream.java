/*
 * The Alluxio Open Foundation licenses this work under the Apache License, version 2.0
 * (the "License"). You may not use this work except in compliance with the License, which is
 * available at www.apache.org/licenses/LICENSE-2.0
 *
 * This software is distributed on an "AS IS" basis, WITHOUT WARRANTIES OR CONDITIONS OF ANY KIND,
 * either express or implied, as more fully set forth in the License.
 *
 * See the NOTICE file distributed with this work for information regarding copyright ownership.
 */

package alluxio.client.file;

import alluxio.AlluxioURI;
import alluxio.annotation.PublicApi;
import alluxio.client.ReadType;
import alluxio.client.block.AlluxioBlockStore;
import alluxio.client.block.stream.BlockInStream;
import alluxio.client.block.stream.BlockWorkerClient;
import alluxio.client.file.options.InStreamOptions;
import alluxio.conf.AlluxioConfiguration;
import alluxio.conf.PropertyKey;
import alluxio.exception.PreconditionMessage;
import alluxio.grpc.AsyncCacheRequest;
import alluxio.resource.CloseableResource;
import alluxio.retry.RetryPolicy;
import alluxio.retry.RetryUtils;
import alluxio.util.CommonUtils;
import alluxio.wire.BlockInfo;
import alluxio.wire.BlockLocation;
import alluxio.wire.WorkerNetAddress;

import com.google.common.base.Preconditions;
import com.google.common.base.Supplier;
import com.google.common.io.Closer;
import org.slf4j.Logger;
import org.slf4j.LoggerFactory;

import java.io.IOException;
import java.time.Duration;
import java.util.HashMap;
import java.util.Map;

import javax.annotation.concurrent.NotThreadSafe;

/**
 * An implementation of {@link FileInStream} for data stored in Alluxio.
 *
 * This class wraps the block in stream for each of the blocks in the file and abstracts the
 * switching between streams. The backing streams can read from Alluxio space in the local machine,
 * remote machines, or the under storage system.
 *
 * The internal bookkeeping works as follows:
 *
 * 1. {@link #updateStream()} is a potentially expensive operation and is responsible for
 * creating new BlockInStreams and updating {@link #mBlockInStream}. After calling this method,
 * {@link #mBlockInStream} is ready to serve reads from the current {@link #mPosition}.
 * 2. {@link #mPosition} can become out of sync with {@link #mBlockInStream} when seek or skip is
 * called. When this happens, {@link #mBlockInStream} is set to null and no effort is made to
 * sync between the two until {@link #updateStream()} is called.
 * 3. {@link #updateStream()} is only called when followed by a read request. Thus, if a
 * {@link #mBlockInStream} is created, it is guaranteed we read at least one byte from it.
 */
@PublicApi
@NotThreadSafe
public class AlluxioFileInStream extends FileInStream {
  private static final Logger LOG = LoggerFactory.getLogger(AlluxioFileInStream.class);

  private Supplier<RetryPolicy> mRetryPolicySupplier;
  private final URIStatus mStatus;
  private final InStreamOptions mOptions;
  private final AlluxioBlockStore mBlockStore;
  private final FileSystemContext mContext;
  private final boolean mPassiveCachingEnabled;

  /* Convenience values derived from mStatus, use these instead of querying mStatus. */
  /** Length of the file in bytes. */
  private final long mLength;
  /** Block size in bytes. */
  private final long mBlockSize;

  /* Underlying stream and associated bookkeeping. */
  /** Current offset in the file. */
  private long mPosition;
  /** Underlying block stream, null if a position change has invalidated the previous stream. */
  private BlockInStream mBlockInStream;

  /** Cached block stream for the positioned read API. */
  private BlockInStream mCachedPositionedReadStream;

  /** The last block id for which async cache was triggered. */
  private long mLastBlockIdCached;

  /** A map of worker addresses to the most recent epoch time when client fails to read from it. */
  private Map<WorkerNetAddress, Long> mFailedWorkers = new HashMap<>();

  private Closer mCloser;

  protected AlluxioFileInStream(URIStatus status, InStreamOptions options,
      FileSystemContext context) {
    mCloser = Closer.create();
    // Acquire a resource to block FileSystemContext reinitialization, this needs to be done before
    // using mContext.
    // The resource will be released in close().
    mContext = context;
    mCloser.register(mContext.blockReinit());
    try {
      AlluxioConfiguration conf = mContext.getPathConf(new AlluxioURI(status.getPath()));
      mPassiveCachingEnabled = conf.getBoolean(PropertyKey.USER_FILE_PASSIVE_CACHE_ENABLED);
      final Duration blockReadRetryMaxDuration =
          conf.getDuration(PropertyKey.USER_BLOCK_READ_RETRY_MAX_DURATION);
      final Duration blockReadRetrySleepBase =
          conf.getDuration(PropertyKey.USER_BLOCK_READ_RETRY_SLEEP_MIN);
      final Duration blockReadRetrySleepMax =
          conf.getDuration(PropertyKey.USER_BLOCK_READ_RETRY_SLEEP_MAX);
      mRetryPolicySupplier = () -> RetryUtils.defaultBlockReadRetry(
          blockReadRetryMaxDuration, blockReadRetrySleepBase, blockReadRetrySleepMax);
      mStatus = status;
      mOptions = options;
      mBlockStore = AlluxioBlockStore.create(mContext);
      mLength = mStatus.getLength();
      mBlockSize = mStatus.getBlockSizeBytes();
      mPosition = 0;
      mBlockInStream = null;
      mCachedPositionedReadStream = null;
      mLastBlockIdCached = 0;
    } catch (Throwable t) {
      // If there is any exception, including RuntimeException such as thrown by conf.getBoolean,
      // release the acquired resource, otherwise, FileSystemContext reinitialization will be
      // blocked forever.
      throw CommonUtils.closeAndRethrowRuntimeException(mCloser, t);
    }
  }

  /* Input Stream methods */
  @Override
  public int read() throws IOException {
    if (mPosition == mLength) { // at end of file
      return -1;
    }
    RetryPolicy retry = mRetryPolicySupplier.get();
    IOException lastException = null;
    while (retry.attempt()) {
      try {
        updateStream();
        int result = mBlockInStream.read();
        if (result != -1) {
          mPosition++;
        }
        if (mBlockInStream.remaining() == 0) {
          closeBlockInStream(mBlockInStream);
        }
        return result;
      } catch (IOException e) {
        lastException = e;
        if (mBlockInStream != null) {
          handleRetryableException(mBlockInStream, e);
          mBlockInStream = null;
        }
      }
    }
    throw lastException;
  }

  @Override
  public int read(byte[] b) throws IOException {
    return read(b, 0, b.length);
  }

  @Override
  public int read(byte[] b, int off, int len) throws IOException {
    Preconditions.checkArgument(b != null, PreconditionMessage.ERR_READ_BUFFER_NULL);
    Preconditions.checkArgument(off >= 0 && len >= 0 && len + off <= b.length,
        PreconditionMessage.ERR_BUFFER_STATE.toString(), b.length, off, len);
    if (len == 0) {
      return 0;
    }
    if (mPosition == mLength) { // at end of file
      return -1;
    }

    int bytesLeft = len;
    int currentOffset = off;
    RetryPolicy retry = mRetryPolicySupplier.get();
    IOException lastException = null;
    while (bytesLeft > 0 && mPosition != mLength && retry.attempt()) {
      try {
        updateStream();
        int bytesRead = mBlockInStream.read(b, currentOffset, bytesLeft);
        if (bytesRead > 0) {
          bytesLeft -= bytesRead;
          currentOffset += bytesRead;
          mPosition += bytesRead;
        }
        retry = mRetryPolicySupplier.get();
        lastException = null;
        if (mBlockInStream.remaining() == 0) {
          closeBlockInStream(mBlockInStream);
        }
      } catch (IOException e) {
        lastException = e;
        if (mBlockInStream != null) {
          handleRetryableException(mBlockInStream, e);
          mBlockInStream = null;
        }
      }
    }
    if (lastException != null) {
      throw lastException;
    }
    return len - bytesLeft;
  }

  @Override
  public long skip(long n) throws IOException {
    if (n <= 0) {
      return 0;
    }

    long toSkip = Math.min(n, mLength - mPosition);
    seek(mPosition + toSkip);
    return toSkip;
  }

  @Override
  public void close() throws IOException {
    closeBlockInStream(mBlockInStream);
    closeBlockInStream(mCachedPositionedReadStream);
    mCloser.close();
  }

  /* Bounded Stream methods */
  @Override
  public long remaining() {
    return mLength - mPosition;
  }

  /* Positioned Readable methods */
  @Override
  public int positionedRead(long pos, byte[] b, int off, int len) throws IOException {
    return positionedReadInternal(pos, b, off, len);
  }

  private int positionedReadInternal(long pos, byte[] b, int off, int len) throws IOException {
    if (pos < 0 || pos >= mLength) {
      return -1;
    }

    if (len < mContext.getPathConf(new AlluxioURI(mStatus.getPath()))
        .getBytes(PropertyKey.USER_FILE_SEQUENTIAL_PREAD_THRESHOLD)) {
      mOptions.setPositionShort(true);
    }
    int lenCopy = len;
    RetryPolicy retry = mRetryPolicySupplier.get();
    IOException lastException = null;
    while (len > 0 && retry.attempt()) {
      if (pos >= mLength) {
        break;
      }
      long blockId = mStatus.getBlockIds().get(Math.toIntExact(pos / mBlockSize));
      try {
        // Positioned read may be called multiple times for the same block. Caching the in-stream
        // allows us to avoid the block store rpc to open a new stream for each call.
        if (mCachedPositionedReadStream == null) {
          mCachedPositionedReadStream = mBlockStore.getInStream(blockId, mOptions, mFailedWorkers);
        } else if (mCachedPositionedReadStream.getId() != blockId) {
          closeBlockInStream(mCachedPositionedReadStream);
          mCachedPositionedReadStream = mBlockStore.getInStream(blockId, mOptions, mFailedWorkers);
        }
        long offset = pos % mBlockSize;
        int bytesRead = mCachedPositionedReadStream.positionedRead(offset, b, off,
            (int) Math.min(mBlockSize - offset, len));
        Preconditions.checkState(bytesRead > 0, "No data is read before EOF");
        pos += bytesRead;
        off += bytesRead;
        len -= bytesRead;
        retry = mRetryPolicySupplier.get();
        lastException = null;
        BlockInStream.BlockInStreamSource source = mCachedPositionedReadStream.getSource();
        if (source != BlockInStream.BlockInStreamSource.LOCAL
            && source != BlockInStream.BlockInStreamSource.EMBEDDED) {
          triggerAsyncCaching(mCachedPositionedReadStream);
        }
        if (bytesRead == mBlockSize - offset) {
          mCachedPositionedReadStream.close();
          mCachedPositionedReadStream = null;
        }
      } catch (IOException e) {
        lastException = e;
        if (mCachedPositionedReadStream != null) {
          handleRetryableException(mCachedPositionedReadStream, e);
          mCachedPositionedReadStream = null;
        }
      }
    }
    if (lastException != null) {
      throw lastException;
    }
    return lenCopy - len;
  }

  /* Seekable methods */
  @Override
  public long getPos() {
    return mPosition;
  }

  @Override
  public void seek(long pos) throws IOException {
    if (mPosition == pos) {
      return;
    }
    Preconditions.checkArgument(pos >= 0, PreconditionMessage.ERR_SEEK_NEGATIVE.toString(), pos);
    Preconditions.checkArgument(pos <= mLength,
        PreconditionMessage.ERR_SEEK_PAST_END_OF_FILE.toString(), pos);

    if (mBlockInStream == null) { // no current stream open, advance position
      mPosition = pos;
      return;
    }

    long delta = pos - mPosition;
    if (delta <= mBlockInStream.remaining() && delta >= -mBlockInStream.getPos()) { // within block
      mBlockInStream.seek(mBlockInStream.getPos() + delta);
    } else { // close the underlying stream as the new position is no longer in bounds
      closeBlockInStream(mBlockInStream);
    }
    mPosition += delta;
  }

  /**
   * Initializes the underlying block stream if necessary. This method must be called before
   * reading from mBlockInStream.
   */
  private void updateStream() throws IOException {
    if (mBlockInStream != null && mBlockInStream.remaining() > 0) { // can still read from stream
      return;
    }

    if (mBlockInStream != null && mBlockInStream.remaining() == 0) { // current stream is done
      closeBlockInStream(mBlockInStream);
    }

    /* Create a new stream to read from mPosition. */
    // Calculate block id.
    long blockId = mStatus.getBlockIds().get(Math.toIntExact(mPosition / mBlockSize));
    BlockInfo blockInfo = mStatus.getBlockInfo(blockId);
    if (blockInfo == null) {
      throw new IOException("No BlockInfo for block(id=" + blockId + ") of file"
          + "(id=" + mStatus.getFileId() + ", path=" + mStatus.getPath() + ")");
    }
    // Create stream
    boolean isBlockInfoOutdated = true;
    // blockInfo is "outdated" when all the locations in that blockInfo are failed workers,
    // if there is at least one location that is not a failed worker, then it's not outdated.
    for (BlockLocation location : blockInfo.getLocations()) {
      if (!mFailedWorkers.containsKey(location.getWorkerAddress())) {
        isBlockInfoOutdated = false;
        break;
      }
    }
    if (isBlockInfoOutdated) {
      mBlockInStream = mBlockStore.getInStream(blockId, mOptions, mFailedWorkers);
    } else {
      mBlockInStream = mBlockStore.getInStream(blockInfo, mOptions, mFailedWorkers);
    }
    // Set the stream to the correct position.
    long offset = mPosition % mBlockSize;
    mBlockInStream.seek(offset);
  }

  private void closeBlockInStream(BlockInStream stream) throws IOException {
    if (stream != null) {
      BlockInStream.BlockInStreamSource blockSource = stream.getSource();
      stream.close();
      // TODO(calvin): we should be able to do a close check instead of using null
      if (stream == mBlockInStream) { // if stream is instance variable, set to null
        mBlockInStream = null;
      }
      if (blockSource == BlockInStream.BlockInStreamSource.LOCAL
          || blockSource == BlockInStream.BlockInStreamSource.EMBEDDED) {
        return;
      }
      triggerAsyncCaching(stream);
    }
  }

  // Send an async cache request to a worker based on read type and passive cache options.
<<<<<<< HEAD
  private void triggerAsyncCaching(BlockInStream stream) throws IOException {
    boolean cache = ReadType.fromProto(mOptions.getOptions().getReadType()).isCache();
    boolean overReplicated = mStatus.getReplicationMax() > 0
        && mStatus.getFileBlockInfos().get((int) (getPos() / mBlockSize))
        .getBlockInfo().getLocations().size() >= mStatus.getReplicationMax();
    cache = cache && !overReplicated;
    // Get relevant information from the stream.
    WorkerNetAddress dataSource = stream.getAddress();
    long blockId = stream.getId();
    if (cache && (mLastBlockIdCached != blockId)) {
      // Construct the async cache request
      long blockLength = mOptions.getBlockInfo(blockId).getLength();
      AsyncCacheRequest request =
          AsyncCacheRequest.newBuilder().setBlockId(blockId).setLength(blockLength)
              .setOpenUfsBlockOptions(mOptions.getOpenUfsBlockOptions(blockId))
              .setSourceHost(dataSource.getHost()).setSourcePort(dataSource.getDataPort())
              .build();

      if (mPassiveCachingEnabled && mContext.isWorkerInternalClient()) {
        try {
          mContext.getInternalBlockWorker().submitAsyncCacheRequest(request);
          mLastBlockIdCached = blockId;
        } catch (Exception e) {
          LOG.warn("Failed to complete async cache request for block {} of file {} "
              + "at local worker: {}", blockId, mStatus.getPath(), e.getMessage());
        }
        return;
      }

      WorkerNetAddress worker;
      if (mPassiveCachingEnabled && mContext.hasLocalWorker()) { // send request to local worker
        worker = mContext.getLocalWorker();
      } else { // send request to data source
        worker = dataSource;
      }
      try (CloseableResource<BlockWorkerClient> blockWorker =
        mContext.acquireBlockWorkerClient(worker)) {
        blockWorker.get().asyncCache(request);
        mLastBlockIdCached = blockId;
      } catch (Exception e) {
        LOG.warn("Failed to complete async cache request for block {} of file {} at worker {}: {}",
            blockId, mStatus.getPath(), worker, e.getMessage());
=======
  // Note that, this is best effort
  private void triggerAsyncCaching(BlockInStream stream) {
    try {
      boolean cache = ReadType.fromProto(mOptions.getOptions().getReadType()).isCache();
      boolean overReplicated = mStatus.getReplicationMax() > 0
          && mStatus.getFileBlockInfos().get((int) (getPos() / mBlockSize))
          .getBlockInfo().getLocations().size() >= mStatus.getReplicationMax();
      cache = cache && !overReplicated;
      // Get relevant information from the stream.
      WorkerNetAddress dataSource = stream.getAddress();
      long blockId = stream.getId();
      if (cache && (mLastBlockIdCached != blockId)) {
        WorkerNetAddress worker;
        if (mPassiveCachingEnabled && mContext.hasLocalWorker()) { // send request to local worker
          worker = mContext.getLocalWorker();
        } else { // send request to data source
          worker = dataSource;
        }
        // Construct the async cache request
        long blockLength = mOptions.getBlockInfo(blockId).getLength();
        AsyncCacheRequest request =
            AsyncCacheRequest.newBuilder().setBlockId(blockId).setLength(blockLength)
                .setOpenUfsBlockOptions(mOptions.getOpenUfsBlockOptions(blockId))
                .setSourceHost(dataSource.getHost()).setSourcePort(dataSource.getDataPort())
                .build();
        try (CloseableResource<BlockWorkerClient> blockWorker =
                 mContext.acquireBlockWorkerClient(worker)) {
          blockWorker.get().asyncCache(request);
          mLastBlockIdCached = blockId;
        }
>>>>>>> 3aaf75b7
      }
    } catch (Exception e) {
      LOG.warn("Failed to complete async cache request (best effort) for block {} of file {}: {}",
          stream.getId(), mStatus.getPath(), e.toString());
    }
  }

  private void handleRetryableException(BlockInStream stream, IOException e) {
    WorkerNetAddress workerAddress = stream.getAddress();
    LOG.warn("Failed to read block {} of file {} from worker {}, will retry: {}",
        stream.getId(), mStatus.getPath(), workerAddress, e.getMessage());
    try {
      stream.close();
    } catch (Exception ex) {
      // Do not throw doing a best effort close
      LOG.warn("Failed to close input stream for block {} of file {}: {}",
          stream.getId(), mStatus.getPath(), ex.getMessage());
    }

    mFailedWorkers.put(workerAddress, System.currentTimeMillis());
  }
}<|MERGE_RESOLUTION|>--- conflicted
+++ resolved
@@ -386,50 +386,6 @@
   }
 
   // Send an async cache request to a worker based on read type and passive cache options.
-<<<<<<< HEAD
-  private void triggerAsyncCaching(BlockInStream stream) throws IOException {
-    boolean cache = ReadType.fromProto(mOptions.getOptions().getReadType()).isCache();
-    boolean overReplicated = mStatus.getReplicationMax() > 0
-        && mStatus.getFileBlockInfos().get((int) (getPos() / mBlockSize))
-        .getBlockInfo().getLocations().size() >= mStatus.getReplicationMax();
-    cache = cache && !overReplicated;
-    // Get relevant information from the stream.
-    WorkerNetAddress dataSource = stream.getAddress();
-    long blockId = stream.getId();
-    if (cache && (mLastBlockIdCached != blockId)) {
-      // Construct the async cache request
-      long blockLength = mOptions.getBlockInfo(blockId).getLength();
-      AsyncCacheRequest request =
-          AsyncCacheRequest.newBuilder().setBlockId(blockId).setLength(blockLength)
-              .setOpenUfsBlockOptions(mOptions.getOpenUfsBlockOptions(blockId))
-              .setSourceHost(dataSource.getHost()).setSourcePort(dataSource.getDataPort())
-              .build();
-
-      if (mPassiveCachingEnabled && mContext.isWorkerInternalClient()) {
-        try {
-          mContext.getInternalBlockWorker().submitAsyncCacheRequest(request);
-          mLastBlockIdCached = blockId;
-        } catch (Exception e) {
-          LOG.warn("Failed to complete async cache request for block {} of file {} "
-              + "at local worker: {}", blockId, mStatus.getPath(), e.getMessage());
-        }
-        return;
-      }
-
-      WorkerNetAddress worker;
-      if (mPassiveCachingEnabled && mContext.hasLocalWorker()) { // send request to local worker
-        worker = mContext.getLocalWorker();
-      } else { // send request to data source
-        worker = dataSource;
-      }
-      try (CloseableResource<BlockWorkerClient> blockWorker =
-        mContext.acquireBlockWorkerClient(worker)) {
-        blockWorker.get().asyncCache(request);
-        mLastBlockIdCached = blockId;
-      } catch (Exception e) {
-        LOG.warn("Failed to complete async cache request for block {} of file {} at worker {}: {}",
-            blockId, mStatus.getPath(), worker, e.getMessage());
-=======
   // Note that, this is best effort
   private void triggerAsyncCaching(BlockInStream stream) {
     try {
@@ -442,12 +398,6 @@
       WorkerNetAddress dataSource = stream.getAddress();
       long blockId = stream.getId();
       if (cache && (mLastBlockIdCached != blockId)) {
-        WorkerNetAddress worker;
-        if (mPassiveCachingEnabled && mContext.hasLocalWorker()) { // send request to local worker
-          worker = mContext.getLocalWorker();
-        } else { // send request to data source
-          worker = dataSource;
-        }
         // Construct the async cache request
         long blockLength = mOptions.getBlockInfo(blockId).getLength();
         AsyncCacheRequest request =
@@ -455,12 +405,22 @@
                 .setOpenUfsBlockOptions(mOptions.getOpenUfsBlockOptions(blockId))
                 .setSourceHost(dataSource.getHost()).setSourcePort(dataSource.getDataPort())
                 .build();
+        if (mPassiveCachingEnabled && mContext.isWorkerInternalClient()) {
+          mContext.getInternalBlockWorker().submitAsyncCacheRequest(request);
+          mLastBlockIdCached = blockId;
+          return;
+        }
+        WorkerNetAddress worker;
+        if (mPassiveCachingEnabled && mContext.hasLocalWorker()) { // send request to local worker
+          worker = mContext.getLocalWorker();
+        } else { // send request to data source
+          worker = dataSource;
+        }
         try (CloseableResource<BlockWorkerClient> blockWorker =
                  mContext.acquireBlockWorkerClient(worker)) {
           blockWorker.get().asyncCache(request);
           mLastBlockIdCached = blockId;
         }
->>>>>>> 3aaf75b7
       }
     } catch (Exception e) {
       LOG.warn("Failed to complete async cache request (best effort) for block {} of file {}: {}",

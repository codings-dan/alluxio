/*
 * Licensed to the University of California, Berkeley under one or more contributor license
 * agreements. See the NOTICE file distributed with this work for additional information regarding
 * copyright ownership. The ASF licenses this file to You under the Apache License, Version 2.0 (the
 * "License"); you may not use this file except in compliance with the License. You may obtain a
 * copy of the License at
 *
 * http://www.apache.org/licenses/LICENSE-2.0
 *
 * Unless required by applicable law or agreed to in writing, software distributed under the License
 * is distributed on an "AS IS" BASIS, WITHOUT WARRANTIES OR CONDITIONS OF ANY KIND, either express
 * or implied. See the License for the specific language governing permissions and limitations under
 * the License.
 */

package tachyon.master.journal;

import java.io.FileInputStream;
import java.io.FileOutputStream;
import java.io.IOException;
import java.io.InputStream;
import java.io.OutputStream;
import java.nio.ByteBuffer;
import java.util.ArrayList;
import java.util.Arrays;
import java.util.HashSet;
import java.util.List;
import java.util.Set;

import org.apache.commons.codec.binary.Base64;
import org.junit.Assert;
import org.junit.Before;
import org.junit.Rule;
import org.junit.Test;
import org.junit.rules.TemporaryFolder;

import com.google.common.collect.Sets;

import tachyon.Constants;
import tachyon.TachyonURI;
import tachyon.master.block.journal.BlockContainerIdGeneratorEntry;
import tachyon.master.block.journal.BlockInfoEntry;
import tachyon.master.file.journal.AddCheckpointEntry;
import tachyon.master.file.journal.CompleteFileEntry;
import tachyon.master.file.journal.DeleteFileEntry;
import tachyon.master.file.journal.DependencyEntry;
import tachyon.master.file.journal.InodeDirectoryEntry;
import tachyon.master.file.journal.InodeDirectoryIdGeneratorEntry;
import tachyon.master.file.journal.InodeFileEntry;
import tachyon.master.file.journal.InodeLastModificationTimeEntry;
import tachyon.master.file.journal.InodePersistedEntry;
import tachyon.master.file.journal.RenameEntry;
import tachyon.master.file.journal.SetPinnedEntry;
import tachyon.master.file.meta.DependencyType;
import tachyon.master.rawtable.journal.RawTableEntry;
import tachyon.util.io.BufferUtils;

/**
 * Base class for testing different {@link JournalFormatter}'s serialization/deserialization
 * correctness of each entry type defined in {@link JournalEntryType}.
 *
 * To test an implementation of {@link JournalFormatter} like {@link JsonJournalFormatter}, extend
 * this class and override method {@link #getFormatter()}.
 *
 * See example usage in {@link JsonJournalFormatterTest}.
 */
public abstract class JournalFormatterTestBase {
  protected static final long TEST_CONTAINER_ID = 2011L;
  protected static final long TEST_BLOCK_ID = 2015L;
  protected static final long TEST_FILE_ID = 1L;
  protected static final String TEST_FILE_NAME = "journalFormatter.test";
  protected static final long TEST_LENGTH_BYTES = 256L;
  protected static final long TEST_BLOCK_SIZE_BYTES = 256L;
  protected static final long TEST_TABLE_ID = 2L;
  protected static final long TEST_OP_TIME_MS = 1409349750338L;
  protected static final long TEST_SEQUENCE_NUMBER = 1945L;
  protected static final long TEST_WORKER_ID = 100L;

  protected JournalFormatter mFormatter = getFormatter();
  protected OutputStream mOs;
  protected InputStream mIs;

  /**
   * Returns the implementation of {@link JournalFormatter} that wants to be tested.
   */
  protected abstract JournalFormatter getFormatter();

  @Rule
  public TemporaryFolder mTestFolder = new TemporaryFolder();

  @Before
  public final void before() throws Exception {
    String path = mTestFolder.newFile().getAbsolutePath();
    mOs = new FileOutputStream(path);
    mIs = new FileInputStream(path);
  }

  protected void write(JournalEntry entry) throws IOException {
    mFormatter.serialize(new SerializableJournalEntry(TEST_SEQUENCE_NUMBER, entry), mOs);
    mOs.close();
  }

  protected JournalEntry read() throws IOException {
    JournalInputStream jis = mFormatter.deserialize(mIs);
    JournalEntry entry = jis.getNextEntry();
    Assert.assertEquals(TEST_SEQUENCE_NUMBER, jis.getLatestSequenceNumber());
    jis.close();
    return entry;
  }

  protected void assertSameEntry(JournalEntry entry1, JournalEntry entry2) {
    Assert.assertTrue(entry1.getParameters().equals(entry2.getParameters()));
  }

  protected void entryTest(JournalEntry entry) throws IOException {
    write(entry);
    JournalEntry readEntry = read();
    assertSameEntry(entry, readEntry);
  }

  // Block

  @Test
  public void blockIdGeneratorEntryTest() throws IOException {
    entryTest(new BlockContainerIdGeneratorEntry(TEST_CONTAINER_ID));
  }

  @Test
  public void blockInfoEntryTest() throws IOException {
    entryTest(new BlockInfoEntry(TEST_BLOCK_ID, TEST_LENGTH_BYTES));
  }

  // FileSystem

  @Test
  public void inodeFileEntryTest() throws IOException {
    List<Long> blocks = new ArrayList<Long>(10);
    for (int i = 0; i < 10; i ++) {
      blocks.add(TEST_BLOCK_ID + i);
    }
    entryTest(new InodeFileEntry(TEST_OP_TIME_MS, TEST_FILE_ID, TEST_FILE_NAME, TEST_FILE_ID, true,
<<<<<<< HEAD
        true, TEST_OP_TIME_MS, TEST_BLOCK_SIZE_BYTES, TEST_LENGTH_BYTES, true, true, blocks));
=======
        TEST_OP_TIME_MS, TEST_BLOCK_SIZE_BYTES, TEST_LENGTH_BYTES, true, true, TEST_FILE_NAME,
        blocks, Constants.NO_TTL));
>>>>>>> d3e8be1f
  }

  @Test
  public void inodeDirectoryEntryTest() throws IOException {
    Set<Long> childrenIds = new HashSet<Long>(10);
    for (int i = 0; i < 10; i ++) {
      childrenIds.add(TEST_FILE_ID + i);
    }
    entryTest(new InodeDirectoryEntry(TEST_OP_TIME_MS, TEST_FILE_ID, TEST_FILE_NAME, TEST_FILE_ID,
        true, true, TEST_OP_TIME_MS, childrenIds));
  }

  @Test
  public void inodeLastModificationTimeEntryTest() throws IOException {
    entryTest(new InodeLastModificationTimeEntry(TEST_FILE_ID, TEST_OP_TIME_MS));
  }

  @Test
  public void inodePersistedEntryTest() throws IOException {
    entryTest(new InodePersistedEntry(TEST_FILE_ID, true));
  }

  @Test
  public void addCheckpointEntryTest() throws IOException {
    entryTest(new AddCheckpointEntry(TEST_WORKER_ID, TEST_FILE_ID, TEST_LENGTH_BYTES,
        new TachyonURI(TEST_FILE_NAME), TEST_OP_TIME_MS));
  }

  @Test
  public void dependencyEntryTest() throws IOException {
    List<Long> parents = Arrays.asList(1L, 2L, 3L);
    List<Long> children = Arrays.asList(4L, 5L, 6L, 7L);
    String commandPrefix = "fake command";
    List<ByteBuffer> data = Arrays.asList(ByteBuffer.wrap(Base64.decodeBase64("AAAAAAAAAAAAA==")));
    String comment = "Comment Test";
    String framework = "Tachyon Examples";
    String frameworkVersion = "0.3";
    DependencyType dependencyType = DependencyType.Narrow;
    List<Integer> parentDepIds = Arrays.asList(1, 2, 3);
    List<Integer> childrenDepIds = Arrays.asList(4, 5, 6, 7);
    List<Long> unCheckpointedFileIds = Arrays.asList(1L, 2L);
    Set<Long> lostFileIds = Sets.newHashSet(4L, 5L, 6L);
    int depId = 1;
    entryTest(new DependencyEntry(depId, parents, children, commandPrefix, data, comment,
        framework, frameworkVersion, dependencyType, parentDepIds, childrenDepIds, TEST_OP_TIME_MS,
        unCheckpointedFileIds, lostFileIds));
  }

  @Test
  public void completeFileEntryTest() throws IOException {
    entryTest(new CompleteFileEntry(Arrays.asList(1L, 2L, 3L), TEST_FILE_ID, TEST_LENGTH_BYTES,
        TEST_OP_TIME_MS));
  }

  @Test
  public void setPinnedEntryTest() throws IOException {
    entryTest(new SetPinnedEntry(TEST_FILE_ID, false, TEST_OP_TIME_MS));
  }

  @Test
  public void deleteFileEntryTest() throws IOException {
    entryTest(new DeleteFileEntry(TEST_FILE_ID, true, TEST_OP_TIME_MS));
  }

  @Test
  public void renameEntryTest() throws IOException {
    entryTest(new RenameEntry(TEST_FILE_ID, TEST_FILE_NAME, TEST_OP_TIME_MS));
  }

  @Test
  public void inodeDirectoryIdGeneratorEntryTest() throws IOException {
    entryTest(new InodeDirectoryIdGeneratorEntry(TEST_CONTAINER_ID, TEST_SEQUENCE_NUMBER));
  }

  // RawTable

  @Test
  public void rawTableEntryTest() throws IOException {
    entryTest(new RawTableEntry(TEST_BLOCK_ID, 100, BufferUtils.getIncreasingByteBuffer(10)));
  }
}<|MERGE_RESOLUTION|>--- conflicted
+++ resolved
@@ -139,12 +139,8 @@
       blocks.add(TEST_BLOCK_ID + i);
     }
     entryTest(new InodeFileEntry(TEST_OP_TIME_MS, TEST_FILE_ID, TEST_FILE_NAME, TEST_FILE_ID, true,
-<<<<<<< HEAD
-        true, TEST_OP_TIME_MS, TEST_BLOCK_SIZE_BYTES, TEST_LENGTH_BYTES, true, true, blocks));
-=======
-        TEST_OP_TIME_MS, TEST_BLOCK_SIZE_BYTES, TEST_LENGTH_BYTES, true, true, TEST_FILE_NAME,
-        blocks, Constants.NO_TTL));
->>>>>>> d3e8be1f
+        true, TEST_OP_TIME_MS, TEST_BLOCK_SIZE_BYTES, TEST_LENGTH_BYTES, true, true, blocks,
+        Constants.NO_TTL));
   }
 
   @Test

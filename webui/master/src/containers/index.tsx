--- conflicted
+++ resolved
@@ -18,11 +18,6 @@
 export { default as MasterLogs } from './pages/MasterLogs/MasterLogs';
 export { default as Workers } from './pages/Workers/Workers';
 export { default as Metrics } from './pages/Metrics/Metrics';
-<<<<<<< HEAD
-export { default as Stacks } from './pages/Stacks/Stacks';
-export { default as MountTable } from './pages/MountTable/MountTable';
-export { default as Clients } from './pages/Clients/Clients';
-=======
 export { default as Stacks } from './pages/MasterStacks/MasterStacks';
 export { default as MountTable } from './pages/MountTable/MountTable';
->>>>>>> fa6cb700
+export { default as Clients } from './pages/Clients/Clients';
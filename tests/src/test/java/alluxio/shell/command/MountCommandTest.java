/*
 * The Alluxio Open Foundation licenses this work under the Apache License, version 2.0
 * (the "License"). You may not use this work except in compliance with the License, which is
 * available at www.apache.org/licenses/LICENSE-2.0
 *
 * This software is distributed on an "AS IS" basis, WITHOUT WARRANTIES OR CONDITIONS OF ANY KIND,
 * either express or implied, as more fully set forth in the License.
 *
 * See the NOTICE file distributed with this work for information regarding copyright ownership.
 */

package alluxio.shell.command;

import alluxio.AlluxioURI;
import alluxio.client.WriteType;
import alluxio.client.file.FileSystemTestUtils;
import alluxio.client.file.URIStatus;
import alluxio.client.file.options.CreateDirectoryOptions;
import alluxio.shell.AbstractAlluxioShellTest;
<<<<<<< HEAD
import alluxio.underfs.UnderFileSystem;
import alluxio.underfs.UnderFileSystemConfiguration;
import alluxio.underfs.UnderFileSystemFactory;
import alluxio.underfs.UnderFileSystemFactoryRegistry;
import alluxio.underfs.local.LocalUnderFileSystem;
=======
import alluxio.underfs.ConfExpectingUnderFileSystemFactory;
import alluxio.underfs.UnderFileSystemRegistry;
>>>>>>> e32ec5a5
import alluxio.util.io.BufferUtils;
import alluxio.util.io.PathUtils;

import com.google.common.collect.ImmutableMap;
import org.junit.Assert;
import org.junit.Rule;
import org.junit.Test;
import org.junit.rules.TemporaryFolder;

import java.nio.file.Files;
import java.nio.file.Paths;

/**
 * Tests for mount command.
 */
public final class MountCommandTest extends AbstractAlluxioShellTest {
  @Rule
  public TemporaryFolder mFolder = new TemporaryFolder();

  private void checkMountPoint(AlluxioURI mountPoint, String ufsPath) throws Exception {
    // File in UFS can be read in Alluxio
    AlluxioURI testFile = mountPoint.join("testFile");
    generateRelativeFileContent(PathUtils.concatPath(ufsPath, "testFile"),
        BufferUtils.getIncreasingByteArray(10));
    Assert.assertTrue(fileExists(testFile));
    // Dir in Alluxio can be persisted to UFS
    AlluxioURI testDir = mountPoint.join("testDir");
    mFileSystem.createDirectory(testDir,
        CreateDirectoryOptions.defaults().setWriteType(WriteType.CACHE_THROUGH));
    Assert.assertTrue(fileExists(testDir));
    Assert.assertTrue(Files.exists(Paths.get(ufsPath, "testDir")));
  }

  @Test
  public void mount() throws Exception {
    AlluxioURI mountPoint = new AlluxioURI("/mnt");
    String ufsPath = mFolder.getRoot().getAbsolutePath();
    Assert.assertEquals(0, mFsShell.run("mount", mountPoint.toString(), ufsPath));
    checkMountPoint(mountPoint, ufsPath);
  }

  @Test
  public void mountWithWrongArgs() throws Exception {
    AlluxioURI mountPoint = new AlluxioURI("/mnt");
    String ufsPath = mFolder.getRoot().getAbsolutePath();
    // alluxio, ufs path missing
    Assert.assertEquals(-1, mFsShell.run("mount"));
    // ufs missing
    Assert.assertEquals(-1, mFsShell.run("mount", mountPoint.toString()));
    // extra arg
    Assert.assertEquals(-1, mFsShell.run("mount", mountPoint.toString(), ufsPath, "extraArg"));
    // --option with wrong argument format
    Assert.assertEquals(-1,
        mFsShell.run("mount", "--option", "wrongArgFormat", mountPoint.toString(), ufsPath));
  }

  @Test
  public void mountWithMultipleOptions() throws Exception {
<<<<<<< HEAD
    ConfRequiredUnderFileSystemFactory factory =
        new ConfRequiredUnderFileSystemFactory(ImmutableMap.of("k1", "v1", "k2", "v2"));
    UnderFileSystemFactoryRegistry.register(factory);
=======
    ConfExpectingUnderFileSystemFactory factory =
        new ConfExpectingUnderFileSystemFactory("ufs", ImmutableMap.of("k1", "v1", "k2", "v2"));
    UnderFileSystemRegistry.register(factory);
>>>>>>> e32ec5a5
    AlluxioURI mountPoint = new AlluxioURI("/mnt");
    String ufsPath = "ufs://" + mFolder.getRoot().getAbsolutePath();
    Assert.assertEquals(0, mFsShell
        .run("mount", "--option", "k1=v1", "--option", "k2=v2", mountPoint.toString(), ufsPath));
    FileSystemTestUtils.createByteFile(mFileSystem, "/mnt/testFile1", WriteType.CACHE_THROUGH, 20);
    Assert.assertTrue(mFileSystem.exists(new AlluxioURI("/mnt/testFile1")));
    URIStatus status = mFileSystem.getStatus(new AlluxioURI("/mnt/testFile1"));
    Assert.assertTrue(status.isPersisted());
    UnderFileSystemFactoryRegistry.unregister(factory);
  }

  @Test
  public void mountWithWrongOptions() throws Exception {
<<<<<<< HEAD
    ConfRequiredUnderFileSystemFactory factory =
        new ConfRequiredUnderFileSystemFactory(ImmutableMap.of("k1", "v1", "k2", "v2"));
    UnderFileSystemFactoryRegistry.register(factory);
=======
    ConfExpectingUnderFileSystemFactory factory =
        new ConfExpectingUnderFileSystemFactory("ufs", ImmutableMap.of("k1", "v1", "k2", "v2"));
    UnderFileSystemRegistry.register(factory);
>>>>>>> e32ec5a5
    AlluxioURI mountPoint = new AlluxioURI("/mnt");
    String ufsPath = "ufs://" + mFolder.getRoot().getAbsolutePath();
    // one property is wrong
    Assert.assertEquals(-1, mFsShell
        .run("mount", "--option", "k1=not_v1", "--option", "k2=v2", mountPoint.toString(),
            ufsPath));
    // one property is missing
    Assert.assertEquals(-1,
        mFsShell.run("mount", "--option", "k1=v1", mountPoint.toString(), ufsPath));
    // one property is unnecessary
    Assert.assertEquals(-1, mFsShell
        .run("mount", "--option", "k1=v1", "--option", "k2=v2", "--option", "k3=v3",
            mountPoint.toString(), ufsPath));
    UnderFileSystemRegistry.unregister(factory);
  }

  @Test
  public void mountWithSpaceInOptionValues() throws Exception {
    AlluxioURI mountPoint = new AlluxioURI("/mnt");
    String ufsPath = mFolder.getRoot().getAbsolutePath();
    Assert.assertEquals(0, mFsShell
        .run("mount", "--option", "key=\" value with spaces\"", mountPoint.toString(), ufsPath));
  }

  @Test
  public void mountWithQuotesInOptionValues() throws Exception {
    AlluxioURI mountPoint = new AlluxioURI("/mnt");
    String ufsPath = mFolder.getRoot().getAbsolutePath();
    Assert.assertEquals(0, mFsShell
        .run("mount", "--option", "key=valueWith\"Quotes\"", mountPoint.toString(), ufsPath));
  }

  @Test
  public void mountWithEqualsInOptionValues() throws Exception {
    AlluxioURI mountPoint = new AlluxioURI("/mnt");
    String ufsPath = mFolder.getRoot().getAbsolutePath();
    Assert.assertEquals(0,
        mFsShell.run("mount", "--option", "key=k=v", mountPoint.toString(), ufsPath));
  }

  @Test
  public void mountToRootFailed() throws Exception {
    String ufsPath = mFolder.getRoot().getAbsolutePath();
    Assert.assertEquals(-1, mFsShell.run("mount", "/", ufsPath));
  }

  @Test
  public void mountToExistingMountPointFailed() throws Exception {
    AlluxioURI mountPoint = new AlluxioURI("/mnt");
    String ufsPath1 = mFolder.newFolder().getAbsolutePath();
    String ufsPath2 = mFolder.newFolder().getAbsolutePath();
    Assert.assertEquals(0, mFsShell.run("mount", mountPoint.toString(), ufsPath1));
    Assert.assertEquals(-1, mFsShell.run("mount", mountPoint.toString(), ufsPath2));
  }

  @Test
  public void mountTwiceFailed() throws Exception {
    AlluxioURI mountPoint = new AlluxioURI("/mnt");
    String ufsPath = mFolder.getRoot().getAbsolutePath();
    Assert.assertEquals(0, mFsShell.run("mount", mountPoint.toString(), ufsPath));
    Assert.assertEquals(-1, mFsShell.run("mount", mountPoint.toString(), ufsPath));
  }
}<|MERGE_RESOLUTION|>--- conflicted
+++ resolved
@@ -17,16 +17,8 @@
 import alluxio.client.file.URIStatus;
 import alluxio.client.file.options.CreateDirectoryOptions;
 import alluxio.shell.AbstractAlluxioShellTest;
-<<<<<<< HEAD
-import alluxio.underfs.UnderFileSystem;
-import alluxio.underfs.UnderFileSystemConfiguration;
-import alluxio.underfs.UnderFileSystemFactory;
 import alluxio.underfs.UnderFileSystemFactoryRegistry;
-import alluxio.underfs.local.LocalUnderFileSystem;
-=======
 import alluxio.underfs.ConfExpectingUnderFileSystemFactory;
-import alluxio.underfs.UnderFileSystemRegistry;
->>>>>>> e32ec5a5
 import alluxio.util.io.BufferUtils;
 import alluxio.util.io.PathUtils;
 
@@ -85,15 +77,9 @@
 
   @Test
   public void mountWithMultipleOptions() throws Exception {
-<<<<<<< HEAD
-    ConfRequiredUnderFileSystemFactory factory =
-        new ConfRequiredUnderFileSystemFactory(ImmutableMap.of("k1", "v1", "k2", "v2"));
-    UnderFileSystemFactoryRegistry.register(factory);
-=======
     ConfExpectingUnderFileSystemFactory factory =
         new ConfExpectingUnderFileSystemFactory("ufs", ImmutableMap.of("k1", "v1", "k2", "v2"));
-    UnderFileSystemRegistry.register(factory);
->>>>>>> e32ec5a5
+    UnderFileSystemFactoryRegistry.register(factory);
     AlluxioURI mountPoint = new AlluxioURI("/mnt");
     String ufsPath = "ufs://" + mFolder.getRoot().getAbsolutePath();
     Assert.assertEquals(0, mFsShell
@@ -107,15 +93,9 @@
 
   @Test
   public void mountWithWrongOptions() throws Exception {
-<<<<<<< HEAD
-    ConfRequiredUnderFileSystemFactory factory =
-        new ConfRequiredUnderFileSystemFactory(ImmutableMap.of("k1", "v1", "k2", "v2"));
-    UnderFileSystemFactoryRegistry.register(factory);
-=======
     ConfExpectingUnderFileSystemFactory factory =
         new ConfExpectingUnderFileSystemFactory("ufs", ImmutableMap.of("k1", "v1", "k2", "v2"));
-    UnderFileSystemRegistry.register(factory);
->>>>>>> e32ec5a5
+    UnderFileSystemFactoryRegistry.register(factory);
     AlluxioURI mountPoint = new AlluxioURI("/mnt");
     String ufsPath = "ufs://" + mFolder.getRoot().getAbsolutePath();
     // one property is wrong
@@ -129,7 +109,7 @@
     Assert.assertEquals(-1, mFsShell
         .run("mount", "--option", "k1=v1", "--option", "k2=v2", "--option", "k3=v3",
             mountPoint.toString(), ufsPath));
-    UnderFileSystemRegistry.unregister(factory);
+    UnderFileSystemFactoryRegistry.unregister(factory);
   }
 
   @Test

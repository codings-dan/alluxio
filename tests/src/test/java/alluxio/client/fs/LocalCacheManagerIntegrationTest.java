--- conflicted
+++ resolved
@@ -215,15 +215,10 @@
     mCacheManager.close();
     // creates with an invalid page file stored
     String rootDir = PageStore.getStorePath(PageStoreType.LOCAL,
-<<<<<<< HEAD
-        mConf.get(PropertyKey.USER_CLIENT_CACHE_DIR)).get(0).toString();
+        mConf.getString(PropertyKey.USER_CLIENT_CACHE_DIR)).get(0).toString();
     Path pagePath = ((LocalPageStore) mCacheManager.getPageStore())
         .getPageFilePath(new PageInfo(PAGE_ID, PAGE_SIZE_BYTES));
     FileUtils.createFile(Paths.get(pagePath.getParent().toString(), "invalidPageFile").toString());
-=======
-        mConf.getString(PropertyKey.USER_CLIENT_CACHE_DIR)).get(0).toString();
-    FileUtils.createFile(Paths.get(rootDir, "invalidPageFile").toString());
->>>>>>> 4fba0a14
     mCacheManager = LocalCacheManager.create(mConf);
     assertEquals(0, mCacheManager.get(PAGE_ID, PAGE_SIZE_BYTES, mBuffer, 0));
   }

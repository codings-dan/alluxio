--- conflicted
+++ resolved
@@ -304,10 +304,7 @@
 
 	// Compile ufs modules for the main build
 	buildModules(srcPath, "underfs", ufsModulesFlag, version, ufsModules, mvnArgs)
-<<<<<<< HEAD
 	buildModules(srcPath, "authorization", authModulesFlag, version, authModules, mvnArgs)
-=======
->>>>>>> 9f51b06a
 
 	versionString := version
 	if skipUI {
